--- conflicted
+++ resolved
@@ -84,11 +84,9 @@
             </DropdownMenuItem>
             <DropdownMenuItem className="cursor-pointer" onClick={() => setLocation("/company")}>
               <Building2 className="mr-2 h-4 w-4" />
-<<<<<<< HEAD
+
               <span>Manage Companies</span>
-=======
-              <span>Companies</span>
->>>>>>> 851ebab8
+
             </DropdownMenuItem>
           </>
         )}
