import { useState } from "react";
import { useToast } from "@/hooks/use-toast";
import AppLayout from "@/layouts/app-layout";
import { Card, CardContent, CardHeader, CardTitle } from "@/components/ui/card";
import { Button } from "@/components/ui/button";
import { Input } from "@/components/ui/input";
import { Form, FormField, FormItem, FormLabel, FormControl, FormMessage } from "@/components/ui/form";
import { useForm } from "react-hook-form";
import { zodResolver } from "@hookform/resolvers/zod";
import { z } from "zod";
<<<<<<< HEAD
import { Loader2 } from "lucide-react";
import { ErrorDisplay } from "@/components/ui/error-display";
=======
import { Loading, ButtonLoading } from "@/components/ui/loading";
>>>>>>> 851ebab8

const changePasswordSchema = z.object({
  currentPassword: z.string().min(1, "Current password is required"),
  newPassword: z.string().min(6, "New password must be at least 6 characters"),
  confirmPassword: z.string().min(6, "Please confirm your new password")
}).refine((data) => data.newPassword === data.confirmPassword, {
  message: "New passwords do not match",
  path: ["confirmPassword"]
});

type ChangePasswordFormValues = z.infer<typeof changePasswordSchema>;

export default function Settings() {
  const { toast } = useToast();
  const [loading, setLoading] = useState(false);
  const [error, setError] = useState<string | null>(null);

  const form = useForm<ChangePasswordFormValues>({
    resolver: zodResolver(changePasswordSchema),
    defaultValues: {
      currentPassword: "",
      newPassword: "",
      confirmPassword: "",
    },
  });

  const handleChangePassword = async (values: ChangePasswordFormValues) => {
    setLoading(true);
    setError(null);
    try {
      const res = await fetch("/api/change-password", {
        method: "POST",
        headers: { "Content-Type": "application/json" },
        body: JSON.stringify({ currentPassword: values.currentPassword, newPassword: values.newPassword }),
      });
      if (!res.ok) {
        const data = await res.json();
        throw new Error(data.message || "Failed to change password");
      }
      toast({ title: "Success", description: "Password changed successfully" });
      form.reset();
    } catch (err: any) {
      setError(err.message);
    } finally {
      setLoading(false);
    }
  };

  return (
    <AppLayout>
      <div className="container py-6">
        <Card className="max-w-md mx-auto">
          <CardHeader>
            <CardTitle>Change Password</CardTitle>
          </CardHeader>
          <CardContent>
            {error && (
              <ErrorDisplay
                title="Password Change Failed"
                message={error}
                className="mb-4"
              />
            )}
            <Form {...form}>
              <form onSubmit={form.handleSubmit(handleChangePassword)} className="space-y-4">
                <FormField
                  control={form.control}
                  name="currentPassword"
                  render={({ field }) => (
                    <FormItem>
                      <FormLabel>Current Password</FormLabel>
                      <FormControl>
                        <Input type="password" {...field} />
                      </FormControl>
                      <FormMessage />
                    </FormItem>
                  )}
                />
                <FormField
                  control={form.control}
                  name="newPassword"
                  render={({ field }) => (
                    <FormItem>
                      <FormLabel>New Password</FormLabel>
                      <FormControl>
                        <Input type="password" {...field} />
                      </FormControl>
                      <FormMessage />
                    </FormItem>
                  )}
                />
                <FormField
                  control={form.control}
                  name="confirmPassword"
                  render={({ field }) => (
                    <FormItem>
                      <FormLabel>Confirm New Password</FormLabel>
                      <FormControl>
                        <Input type="password" {...field} />
                      </FormControl>
                      <FormMessage />
                    </FormItem>
                  )}
                />
                <Button type="submit" className="w-full" disabled={loading}>
                  {loading ? (
<<<<<<< HEAD
                    <>
                      <Loader2 className="mr-2 h-4 w-4 animate-spin" />
                      Changing Password...
                    </>
=======
                    <ButtonLoading text="Changing password..." />
>>>>>>> 851ebab8
                  ) : (
                    "Change Password"
                  )}
                </Button>
              </form>
            </Form>
          </CardContent>
        </Card>
      </div>
    </AppLayout>
  );
}<|MERGE_RESOLUTION|>--- conflicted
+++ resolved
@@ -8,12 +8,10 @@
 import { useForm } from "react-hook-form";
 import { zodResolver } from "@hookform/resolvers/zod";
 import { z } from "zod";
-<<<<<<< HEAD
+
 import { Loader2 } from "lucide-react";
 import { ErrorDisplay } from "@/components/ui/error-display";
-=======
-import { Loading, ButtonLoading } from "@/components/ui/loading";
->>>>>>> 851ebab8
+
 
 const changePasswordSchema = z.object({
   currentPassword: z.string().min(1, "Current password is required"),
@@ -120,14 +118,11 @@
                 />
                 <Button type="submit" className="w-full" disabled={loading}>
                   {loading ? (
-<<<<<<< HEAD
                     <>
                       <Loader2 className="mr-2 h-4 w-4 animate-spin" />
                       Changing Password...
                     </>
-=======
-                    <ButtonLoading text="Changing password..." />
->>>>>>> 851ebab8
+
                   ) : (
                     "Change Password"
                   )}
