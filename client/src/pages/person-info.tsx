import React, { useState, useEffect } from "react";
import { zodResolver } from "@hookform/resolvers/zod";
import { useForm } from "react-hook-form";
import { useQueryClient, useMutation } from "@tanstack/react-query";
import { z } from "zod";
import { insertPersonInfoSchema } from "@shared/schema";
import { apiRequest } from "../lib/queryClient";
import DashboardLayout from "@/layouts/app-layout";
import { useToast } from "../hooks/use-toast";
import { Loader2, CalendarIcon } from "lucide-react";
import { format } from "date-fns";
import { PhoneInput } from "../components/ui/phone-input";
<<<<<<< HEAD
=======
import { Error } from "@/components/ui/error";
>>>>>>> 851ebab8

import {
  Form,
  FormControl,
  FormField,
  FormItem,
  FormLabel,
  FormMessage,
} from "../components/ui/form";
import { Input } from "../components/ui/input";
import { Button } from "../components/ui/button";
import { 
  Card,
  CardContent,
  CardDescription,
  CardHeader,
  CardTitle 
} from "../components/ui/card";
import { Calendar } from "../components/ui/calendar";
import {
  Popover,
  PopoverContent,
  PopoverTrigger,
} from "../components/ui/popover";
import { Checkbox } from "../components/ui/checkbox";
import { cn } from "../lib/utils";

// Extend the schema with validation
const personInfoSchema = insertPersonInfoSchema.extend({
  dateOfBirth: z.string()
    .regex(/^\d{4}-\d{2}-\d{2}$/, "Date must be in YYYY-MM-DD format")
    .refine((date) => {
      const parsedDate = new Date(date);
      return !isNaN(parsedDate.getTime()) && parsedDate <= new Date();
    }, "Please enter a valid date that is not in the future"),
  email: z.string()
    .email({ message: "Please enter a valid email address" }),
  homePhone: z.string().optional(),
  homePhoneCountryCode: z.string().default("61"),
  mobilePhone: z.string()
    .min(8, { message: "Phone number must be at least 8 digits" }),
  mobilePhoneCountryCode: z.string().default("61"),
  hcpStartDate: z.string().min(1, "HCP Start Date is required")
});

type PersonInfoFormValues = z.infer<typeof personInfoSchema>;

export default function PersonInfo() {
  const { toast } = useToast();
  const queryClient = useQueryClient();
  const [useHomeAddress, setUseHomeAddress] = useState(true);
  
  const form = useForm<PersonInfoFormValues>({
    resolver: zodResolver(personInfoSchema),
    defaultValues: {
      title: "",
      firstName: "",
      middleName: "",
      lastName: "",
      dateOfBirth: "",
      email: "",
      homePhone: "",
      homePhoneCountryCode: "61",
      mobilePhone: "",
      mobilePhoneCountryCode: "61",
      addressLine1: "",
      addressLine2: "",
      addressLine3: "",
      postCode: "",
      mailingAddressLine1: "",
      mailingAddressLine2: "",
      mailingAddressLine3: "",
      mailingPostCode: "",
      useHomeAddress: true,
    },
  });

  // When useHomeAddress changes, update mailing address fields
  useEffect(() => {
    if (useHomeAddress) {
      const homeAddress = {
        mailingAddressLine1: form.getValues("addressLine1"),
        mailingAddressLine2: form.getValues("addressLine2"),
        mailingAddressLine3: form.getValues("addressLine3"),
        mailingPostCode: form.getValues("postCode"),
        useHomeAddress: true
      };
      
      Object.entries(homeAddress).forEach(([key, value]) => {
        form.setValue(key as any, value);
      });
    }
  }, [useHomeAddress, form]);

  // Watch for changes on home address fields and update mailing address if useHomeAddress is true
  useEffect(() => {
    const subscription = form.watch((value, { name }) => {
      if (useHomeAddress && 
         (name === "addressLine1" || name === "addressLine2" || 
          name === "addressLine3" || name === "postCode")) {
        
        const mailingField = name.replace("address", "mailingAddress").replace("postCode", "mailingPostCode");
        form.setValue(mailingField as any, value[name as keyof typeof value] || "");
      }
    });
    
    return () => subscription.unsubscribe();
  }, [form, useHomeAddress]);

  const mutation = useMutation({
    mutationFn: async (data: PersonInfoFormValues) => {
      const response = await apiRequest("POST", "/api/person-info", data);
      return await response.json();
    },
    onSuccess: () => {
      queryClient.invalidateQueries({ queryKey: ["/api/person-info"] });
      toast({
        title: "Success",
        description: "New client added successfully",
      });
      form.reset();
      setUseHomeAddress(true);
    },
    onError: (error: any) => {
      toast({
        title: "Error",
        description: error.message || "Failed to add new client",
        variant: "destructive",
      });
    },
  });

  const onSubmit = (data: PersonInfoFormValues) => {
    mutation.mutate(data);
  };

  return (
<<<<<<< HEAD
    <DashboardLayout>
=======
    <AppLayout>
>>>>>>> 851ebab8
      <div className="container py-10">
        <Card className="max-w-2xl mx-auto">
          <CardHeader>
            <CardTitle>Add New Client</CardTitle>
            <CardDescription>
              Enter the personal details of the new client.
            </CardDescription>
          </CardHeader>
          <CardContent>
            <Form {...form}>
              <form onSubmit={form.handleSubmit(onSubmit)} className="space-y-6">
                {/* Personal Details Section */}
                <div>
                  <h3 className="text-lg font-medium mb-4">Personal Details</h3>
                  <div className="grid grid-cols-1 md:grid-cols-3 gap-4">
                    <FormField
                      control={form.control}
                      name="title"
                      render={({ field }) => (
                        <FormItem>
                          <FormLabel>Title</FormLabel>
                          <FormControl>
                            <Input placeholder="Mr/Mrs/Ms/Dr" {...field} />
                          </FormControl>
                          <FormMessage />
                        </FormItem>
                      )}
                    />
                    <FormField
                      control={form.control}
                      name="firstName"
<<<<<<< HEAD
                      render={({ field }) => (
=======
                      render={({ field, fieldState }) => (
>>>>>>> 851ebab8
                        <FormItem>
                          <FormLabel>First Name</FormLabel>
                          <FormControl>
                            <Input placeholder="First name" {...field} />
                          </FormControl>
<<<<<<< HEAD
                          <FormMessage />
=======
                          {fieldState.error && (
                            <Error variant="inline" message={fieldState.error.message} />
                          )}
>>>>>>> 851ebab8
                        </FormItem>
                      )}
                    />
                    <FormField
                      control={form.control}
                      name="lastName"
                      render={({ field }) => (
                        <FormItem>
                          <FormLabel>Last Name</FormLabel>
                          <FormControl>
                            <Input placeholder="Last name" {...field} />
                          </FormControl>
                          <FormMessage />
                        </FormItem>
                      )}
                    />
                  </div>

                  <div className="mt-4">
                    <FormField
                      control={form.control}
                      name="middleName"
                      render={({ field }) => (
                        <FormItem>
                          <FormLabel>Middle Name</FormLabel>
                          <FormControl>
                            <Input placeholder="Middle name (optional)" {...field} />
                          </FormControl>
                          <FormMessage />
                        </FormItem>
                      )}
                    />
                  </div>

                  <div className="mt-4">
                    <FormField
                      control={form.control}
                      name="dateOfBirth"
                      render={({ field }) => (
                        <FormItem className="flex flex-col">
                          <FormLabel>Date of Birth</FormLabel>
                          <Popover>
                            <PopoverTrigger asChild>
                              <FormControl>
                                <Button
                                  variant={"outline"}
                                  className={cn(
                                    "w-full pl-3 text-left font-normal",
                                    !field.value && "text-muted-foreground"
                                  )}
                                >
                                  {field.value ? (
                                    format(new Date(field.value), "PPP")
                                  ) : (
                                    <span>Pick a date</span>
                                  )}
                                  <CalendarIcon className="ml-auto h-4 w-4 opacity-50" />
                                </Button>
                              </FormControl>
                            </PopoverTrigger>
                            <PopoverContent className="w-auto p-0" align="start">
                              <Calendar
                                mode="single"
                                selected={field.value ? new Date(field.value) : undefined}
                                onSelect={(date) => {
                                  if (date) {
                                    field.onChange(date.toISOString().split('T')[0]);
                                  }
                                }}
                                disabled={(date) => date > new Date()}
                                initialFocus
                              />
                            </PopoverContent>
                          </Popover>
                          <FormMessage />
                        </FormItem>
                      )}
                    />
                  </div>

                  <div className="mt-4">
                    <FormField
                      control={form.control}
                      name="email"
                      render={({ field }) => (
                        <FormItem>
                          <FormLabel>Email</FormLabel>
                          <FormControl>
                            <Input type="email" placeholder="Email address" {...field} />
                          </FormControl>
                          <FormMessage />
                        </FormItem>
                      )}
                    />
                  </div>
                </div>

                {/* Contact Information Section */}
                <div className="pt-4 border-t">
                  <h3 className="text-lg font-medium mb-4">Contact Information</h3>
                  <div className="grid grid-cols-1 md:grid-cols-2 gap-4">
                    <FormField
                      control={form.control}
                      name="homePhone"
                      render={({ field }) => (
                        <FormItem>
                          <FormLabel>Home Phone</FormLabel>
                          <FormControl>
                            <PhoneInput
                              placeholder="Home phone (optional)"
                              value={field.value}
                              defaultCountry={form.getValues("homePhoneCountryCode")}
                              onCountryChange={(country) => {
                                form.setValue("homePhoneCountryCode", country);
                              }}
                            />
                          </FormControl>
                          <FormMessage />
                        </FormItem>
                      )}
                    />
                    <FormField
                      control={form.control}
                      name="mobilePhone"
                      render={({ field }) => (
                        <FormItem>
                          <FormLabel>Mobile Phone</FormLabel>
                          <FormControl>
                            <PhoneInput
                              placeholder="Mobile phone"
                              value={field.value}
                              defaultCountry={form.getValues("mobilePhoneCountryCode")}
                              onCountryChange={(country) => {
                                form.setValue("mobilePhoneCountryCode", country);
                              }}
                            />
                          </FormControl>
                          <FormMessage />
                        </FormItem>
                      )}
                    />
                  </div>
                </div>

                {/* Home Address Section */}
                <div className="pt-4 border-t">
                  <h3 className="text-lg font-medium mb-4">Home Address</h3>
                  <div className="space-y-4">
                    <FormField
                      control={form.control}
                      name="addressLine1"
                      render={({ field }) => (
                        <FormItem>
                          <FormLabel>Address Line 1</FormLabel>
                          <FormControl>
                            <Input placeholder="Street address" {...field} />
                          </FormControl>
                          <FormMessage />
                        </FormItem>
                      )}
                    />
                    <FormField
                      control={form.control}
                      name="addressLine2"
                      render={({ field }) => (
                        <FormItem>
                          <FormLabel>Address Line 2</FormLabel>
                          <FormControl>
                            <Input placeholder="Apartment, suite, unit, etc. (optional)" {...field} />
                          </FormControl>
                          <FormMessage />
                        </FormItem>
                      )}
                    />
                    <FormField
                      control={form.control}
                      name="addressLine3"
                      render={({ field }) => (
                        <FormItem>
                          <FormLabel>Address Line 3</FormLabel>
                          <FormControl>
                            <Input placeholder="City, town, etc. (optional)" {...field} />
                          </FormControl>
                          <FormMessage />
                        </FormItem>
                      )}
                    />
                    <FormField
                      control={form.control}
                      name="postCode"
                      render={({ field }) => (
                        <FormItem>
                          <FormLabel>Post Code</FormLabel>
                          <FormControl>
                            <Input placeholder="Post code" {...field} />
                          </FormControl>
                          <FormMessage />
                        </FormItem>
                      )}
                    />
                  </div>
                </div>

                {/* Mailing Address Section */}
                <div className="pt-4 border-t">
                  <div className="flex items-center justify-between mb-4">
                    <h3 className="text-lg font-medium">Mailing Address</h3>
                    <div className="flex items-center space-x-2">
                      <Checkbox 
                        id="useHomeAddress" 
                        checked={useHomeAddress}
                        onCheckedChange={(checked) => {
                          setUseHomeAddress(!!checked);
                          form.setValue("useHomeAddress", !!checked);
                        }}
                      />
                      <label
                        htmlFor="useHomeAddress"
                        className="text-sm font-medium leading-none peer-disabled:cursor-not-allowed peer-disabled:opacity-70"
                      >
                        Same as home address
                      </label>
                    </div>
                  </div>

                  <div className={cn("space-y-4", useHomeAddress && "opacity-50")}>
                    <FormField
                      control={form.control}
                      name="mailingAddressLine1"
                      render={({ field }) => (
                        <FormItem>
                          <FormLabel>Address Line 1</FormLabel>
                          <FormControl>
                            <Input 
                              placeholder="Street address" 
                              {...field} 
                              disabled={useHomeAddress}
                            />
                          </FormControl>
                          <FormMessage />
                        </FormItem>
                      )}
                    />
                    <FormField
                      control={form.control}
                      name="mailingAddressLine2"
                      render={({ field }) => (
                        <FormItem>
                          <FormLabel>Address Line 2</FormLabel>
                          <FormControl>
                            <Input 
                              placeholder="Apartment, suite, unit, etc. (optional)" 
                              {...field}
                              disabled={useHomeAddress}
                            />
                          </FormControl>
                          <FormMessage />
                        </FormItem>
                      )}
                    />
                    <FormField
                      control={form.control}
                      name="mailingAddressLine3"
                      render={({ field }) => (
                        <FormItem>
                          <FormLabel>Address Line 3</FormLabel>
                          <FormControl>
                            <Input 
                              placeholder="City, town, etc. (optional)" 
                              {...field}
                              disabled={useHomeAddress}
                            />
                          </FormControl>
                          <FormMessage />
                        </FormItem>
                      )}
                    />
                    <FormField
                      control={form.control}
                      name="mailingPostCode"
                      render={({ field }) => (
                        <FormItem>
                          <FormLabel>Post Code</FormLabel>
                          <FormControl>
                            <Input 
                              placeholder="Post code" 
                              {...field}
                              disabled={useHomeAddress}
                            />
                          </FormControl>
                          <FormMessage />
                        </FormItem>
                      )}
                    />
                  </div>
                </div>

                <Button 
                  type="submit" 
                  className="w-full"
                  disabled={mutation.isPending}
                >
                  {mutation.isPending ? (
                    <div className="flex items-center">
                      <Loader2 className="mr-2 h-4 w-4 animate-spin" />
                      <span>Processing...</span>
                    </div>
                  ) : "Add Client"}
                </Button>
              </form>
            </Form>
          </CardContent>
        </Card>
      </div>
    </DashboardLayout>
  );
}<|MERGE_RESOLUTION|>--- conflicted
+++ resolved
@@ -10,10 +10,8 @@
 import { Loader2, CalendarIcon } from "lucide-react";
 import { format } from "date-fns";
 import { PhoneInput } from "../components/ui/phone-input";
-<<<<<<< HEAD
-=======
-import { Error } from "@/components/ui/error";
->>>>>>> 851ebab8
+
+
 
 import {
   Form,
@@ -151,11 +149,9 @@
   };
 
   return (
-<<<<<<< HEAD
+
     <DashboardLayout>
-=======
-    <AppLayout>
->>>>>>> 851ebab8
+
       <div className="container py-10">
         <Card className="max-w-2xl mx-auto">
           <CardHeader>
@@ -187,23 +183,16 @@
                     <FormField
                       control={form.control}
                       name="firstName"
-<<<<<<< HEAD
-                      render={({ field }) => (
-=======
-                      render={({ field, fieldState }) => (
->>>>>>> 851ebab8
+                      render={({ field }) => (
+
                         <FormItem>
                           <FormLabel>First Name</FormLabel>
                           <FormControl>
                             <Input placeholder="First name" {...field} />
                           </FormControl>
-<<<<<<< HEAD
-                          <FormMessage />
-=======
-                          {fieldState.error && (
-                            <Error variant="inline" message={fieldState.error.message} />
-                          )}
->>>>>>> 851ebab8
+
+                          <FormMessage />
+
                         </FormItem>
                       )}
                     />
