import { useState, useEffect } from "react";
import { useForm } from "react-hook-form";
import { zodResolver } from "@hookform/resolvers/zod";
import * as z from "zod";
import { useMutation, useQuery } from "@tanstack/react-query";
import { ColumnDef } from "@tanstack/react-table";
import { useToast } from "@/hooks/use-toast";
import AppLayout from "@/layouts/app-layout";
import { Button } from "@/components/ui/button";
import { Card, CardContent, CardHeader, CardTitle } from "@/components/ui/card";
import { Form, FormControl, FormField, FormItem, FormLabel, FormMessage } from "@/components/ui/form";
import { Input } from "@/components/ui/input";
import { Select, SelectContent, SelectItem, SelectTrigger, SelectValue } from "@/components/ui/select";
<<<<<<< HEAD
=======
import { DataTable } from "@/components/ui/data-table";
>>>>>>> 851ebab8
import { Dialog, DialogContent, DialogHeader, DialogTitle } from "@/components/ui/dialog";
import { CaseNotesModal } from "@/components/ui/case-notes-modal";
import { Loader2, Search, Plus } from "lucide-react";
import { PersonInfo } from "@shared/schema";
import { apiRequest, getQueryFn, queryClient } from "@/lib/queryClient";
import { Checkbox } from "@/components/ui/checkbox";
<<<<<<< HEAD
import { DataTable, type DataTableColumnDef } from "@/components/ui/data-table";
import { STATUS_CONFIGS } from "@/lib/constants";
=======
import { SERVICE_STATUSES } from "@/lib/constants";
import { Error } from "@/components/ui/error";
>>>>>>> 851ebab8

const clientAssignmentSchema = z.object({
  clientId: z.string().min(1, "Please select a client"),
  careCategory: z.string().min(1, "Service category is required"),
  careType: z.string().min(1, "Service type is required"),
  serviceProvider: z.string().min(1, "Service provider is required"),
  serviceStartDate: z.string().min(1, "Start date is required"),
  serviceDays: z.array(z.string()).min(1, "At least one service day is required"),
  serviceHours: z.string().min(1, "Hours per day is required").refine(val => {
    const hours = parseInt(val);
    return !isNaN(hours) && hours >= 1 && hours <= 24;
  }, "Hours must be between 1 and 24")
});

type ClientAssignmentFormValues = z.infer<typeof clientAssignmentSchema>;

interface MasterDataType {
  serviceCategory: string;
  serviceType: string;
  serviceProvider: string;
  active: boolean;
}

interface ClientService {
  id: number;
  clientId: number;
  serviceCategory: string;
  serviceType: string;
  serviceProvider: string;
  serviceStartDate: string;
  serviceDays: string[];
  serviceHours: number;
  status: string;
  createdAt: string;
  createdBy: number;
}

export default function ClientAssignment() {
  const { toast } = useToast();
  const [searchTerm, setSearchTerm] = useState("");
  const [showDropdown, setShowDropdown] = useState(false);
  const [selectedClient, setSelectedClient] = useState<PersonInfo | null>(null);
  const [showDialog, setShowDialog] = useState(false);
  const [selectedCategory, setSelectedCategory] = useState<string>("");
  const [selectedType, setSelectedType] = useState<string>("");
  const [selectedService, setSelectedService] = useState<ClientService | null>(null);
  const [showCaseNotesDialog, setShowCaseNotesDialog] = useState(false);

  const days = [
    { label: "Monday", value: "Monday" },
    { label: "Tuesday", value: "Tuesday" },
    { label: "Wednesday", value: "Wednesday" },
    { label: "Thursday", value: "Thursday" },
    { label: "Friday", value: "Friday" },
    { label: "Saturday", value: "Saturday" },
    { label: "Sunday", value: "Sunday" }
  ];

  // Fetch master data
  const { data: masterData = [] } = useQuery<MasterDataType[]>({
    queryKey: ["/api/master-data"],
  });

  // Get unique categories, types, and providers from active services only
  const activeMasterData = masterData.filter(item => item.active);

  const uniqueCategories = Array.from(new Set(activeMasterData
    .filter(item => item.serviceCategory?.trim())
    .map(item => item.serviceCategory)
  ));
  
  const uniqueTypes = Array.from(new Set(activeMasterData
    .filter(item => item.serviceCategory === selectedCategory && item.serviceType?.trim())
    .map(item => item.serviceType)
  ));
  
  const activeProviders = Array.from(new Set(activeMasterData
    .filter(item => 
      item.serviceProvider?.trim() &&
      item.serviceCategory === selectedCategory &&
      item.serviceType === selectedType
    )
    .map(item => item.serviceProvider)
  ));

  // Fetch all clients
  const { data: clients = [] } = useQuery<PersonInfo[]>({
    queryKey: ["/api/person-info"],
    queryFn: getQueryFn({ on401: "throw" }),
  });

  // Get URL parameters after clients are fetched
  useEffect(() => {
    const params = new URLSearchParams(window.location.search);
    const clientId = params.get("clientId");
    const clientName = params.get("name");

    if (clientId && clientName && clients.length > 0) {
      setSearchTerm(decodeURIComponent(clientName));
      const client = clients.find(c => c.id === parseInt(clientId));
      if (client) {
        handleSelectClient(client);
      }
    }
  }, [clients]);

  // Fetch client services
  const { data: clientServices = [], isLoading: isServicesLoading, error: servicesError } = useQuery<ClientService[]>({
    queryKey: ["/api/client-services/client", selectedClient?.id],
    queryFn: () => 
      selectedClient 
        ? apiRequest("GET", `/api/client-services/client/${selectedClient.id}`).then(res => res.json())
        : Promise.resolve([]),
    enabled: !!selectedClient,
  });

  // Form setup
  const form = useForm<ClientAssignmentFormValues>({
    resolver: zodResolver(clientAssignmentSchema),
    defaultValues: {
      clientId: "",
      careCategory: "",
      careType: "",
      serviceProvider: "",
      serviceStartDate: "",
      serviceDays: [],
      serviceHours: "",
    },
  });

  // Handle client selection
  const handleSelectClient = (client: PersonInfo) => {
    console.log("Selected client:", client);
    setSelectedClient(client);
    setSearchTerm(`${client.firstName} ${client.lastName}`);
    setShowDropdown(false);
    form.setValue("clientId", client.id.toString());
  };

  // Effect to handle search filtering
  useEffect(() => {
    if (searchTerm.length >= 4 && !selectedClient) {
      setShowDropdown(true);
    } else {
      setShowDropdown(false);
    }
  }, [searchTerm, selectedClient]);

  // Watch for changes in the category field
  const watchedCategory = form.watch("careCategory");
  const watchedType = form.watch("careType");

  useEffect(() => {
    if (watchedCategory) {
      setSelectedCategory(watchedCategory);
      form.setValue("careType", "");
      form.setValue("serviceProvider", "");
    }
  }, [watchedCategory, form]);

  useEffect(() => {
    if (watchedType) {
      setSelectedType(watchedType);
      form.setValue("serviceProvider", "");
    }
  }, [watchedType, form]);

  // Watch for dialog open/close
  useEffect(() => {
    if (showDialog) {
      form.reset({
        careCategory: "",
        careType: "",
        serviceProvider: "",
        serviceStartDate: "",
        serviceDays: [],
        serviceHours: ""
      });
      setSelectedCategory("");
      setSelectedType("");
    }
  }, [showDialog, form]);

  // Mutation for submitting the form
  const createAssignmentMutation = useMutation({
    mutationFn: async (data: ClientAssignmentFormValues) => {
      if (!selectedClient) {
        throw new Error("No client selected");
      }
      console.log("[Assign Service] Submitting form data:", data);
      
      // First ensure the master data combination exists
      try {
        await apiRequest("POST", "/api/master-data", {
          serviceCategory: data.careCategory,
          serviceType: data.careType,
          serviceProvider: data.serviceProvider,
          active: true
        });
      } catch (error) {
        // Ignore error if master data already exists
        console.log("Master data may already exist:", error);
      }
      
      const serviceData = {
        clientId: parseInt(selectedClient.id.toString()),
        serviceCategory: data.careCategory,
        serviceType: data.careType,
        serviceProvider: data.serviceProvider,
        serviceStartDate: data.serviceStartDate,
        serviceDays: data.serviceDays,
        serviceHours: parseInt(data.serviceHours),
        status: "Planned"
      };
      console.log("[Assign Service] Sending serviceData to API:", serviceData);
      const response = await apiRequest("POST", "/api/client-services", serviceData);
      console.log("[Assign Service] API response:", response);
      if (!response.ok) {
        const errorData = await response.json();
        console.error("[Assign Service] Service assignment failed:", errorData);
        throw new Error(errorData.message || "Failed to assign service");
      }
      const result = await response.json();
      console.log("[Assign Service] Service assignment result:", result);
      if (!result.id) {
        throw new Error("Service was not created properly");
      }
      return result;
    },
    onSuccess: () => {
      toast({
        title: "Success",
        description: "Service assigned successfully",
      });
      form.reset();
      setShowDialog(false);
      queryClient.invalidateQueries({ queryKey: ["/api/client-services/client", selectedClient?.id] });
    },
    onError: (error: Error) => {
      toast({
        title: "Error",
        description: error.message || "Failed to assign service",
        variant: "destructive",
      });
    },
  });

  // Filter clients based on search
  const filteredClients = clients.filter(client =>
    searchTerm.length >= 4 &&
    `${client.firstName} ${client.lastName}`.toLowerCase().includes(searchTerm.toLowerCase())
  );

<<<<<<< HEAD
  const statusOptions = Object.keys(STATUS_CONFIGS)
    .filter(status => ["Active", "Paused", "In Progress", "Closed"].includes(status));

  const columns: DataTableColumnDef<ClientService>[] = [
    {
      accessorKey: "serviceCategory",
      header: "Category"
    },
    {
      accessorKey: "serviceType",
      header: "Type"
    },
    {
      accessorKey: "serviceProvider",
      header: "Provider"
=======
  // Define columns for services table
  const columns: ColumnDef<ClientService>[] = [
    {
      accessorKey: "serviceCategory",
      header: "Category",
    },
    {
      accessorKey: "serviceType",
      header: "Type",
    },
    {
      accessorKey: "serviceProvider",
      header: "Provider",
>>>>>>> 851ebab8
    },
    {
      accessorKey: "serviceStartDate",
      header: "Start Date",
<<<<<<< HEAD
      cell: ({ row }) => new Date(row.original.serviceStartDate).toLocaleDateString()
=======
      cell: ({ row }) => new Date(row.getValue("serviceStartDate")).toLocaleDateString(),
>>>>>>> 851ebab8
    },
    {
      accessorKey: "serviceDays",
      header: "Days",
<<<<<<< HEAD
      cell: ({ row }) => row.original.serviceDays.join(", ")
    },
    {
      accessorKey: "serviceHours",
      header: "Hours"
=======
      cell: ({ row }) => (row.getValue("serviceDays") as string[]).join(", "),
    },
    {
      accessorKey: "serviceHours",
      header: "Hours",
>>>>>>> 851ebab8
    },
    {
      accessorKey: "status",
      header: "Status",
<<<<<<< HEAD
      cell: ({ row }) => {
        const status = row.original.status || 'Not Assigned';
        const config = STATUS_CONFIGS[status as keyof typeof STATUS_CONFIGS] || STATUS_CONFIGS.Closed;
        return (
          <Select
            value={row.original.status}
            onValueChange={async (value) => {
              try {
                await apiRequest("PATCH", `/api/client-services/${row.original.id}`, {
                  status: value
                });
                await queryClient.refetchQueries({ queryKey: ["/api/client-services/client", selectedClient?.id] });
                toast({
                  title: "Success",
                  description: "Service status updated",
                });
              } catch (error) {
                toast({
                  title: "Error",
                  description: "Failed to update status",
                  variant: "destructive",
                });
              }
            }}
          >
            <SelectTrigger className={cn("w-[130px]", config.color)}>
              <SelectValue />
            </SelectTrigger>
            <SelectContent>
              {statusOptions.map((status) => (
                <SelectItem key={status} value={status}>
                  {status}
                </SelectItem>
              ))}
            </SelectContent>
          </Select>
        );
      }
=======
      cell: ({ row }) => (
        <Select
          value={row.getValue("status")}
          onValueChange={async (value) => {
            try {
              await apiRequest("PATCH", `/api/client-services/${row.original.id}`, {
                status: value
              });
              await queryClient.refetchQueries({ queryKey: ["/api/client-services/client", selectedClient?.id] });
              toast({
                title: "Success",
                description: "Service status updated",
              });
            } catch (error) {
              toast({
                title: "Error",
                description: "Failed to update status",
                variant: "destructive",
              });
            }
          }}
        >
          <SelectTrigger className="w-[130px]">
            <SelectValue />
          </SelectTrigger>
          <SelectContent>
            {Object.values(SERVICE_STATUSES).map(status => (
              <SelectItem key={status} value={status}>{status}</SelectItem>
            ))}
          </SelectContent>
        </Select>
      ),
>>>>>>> 851ebab8
    },
    {
      id: "caseNotes",
      header: "Case Notes",
      cell: ({ row }) => (
        <Button 
          variant="outline" 
          size="sm" 
          onClick={() => {
            setSelectedService(row.original);
            setShowCaseNotesDialog(true);
          }}
        >
          View/Edit Notes
        </Button>
<<<<<<< HEAD
      )
    }
  ];

  return (
    <AppLayout>
      <div className="container mx-auto p-4">
=======
      ),
    },
  ];

  if (servicesError) {
    return (
      <AppLayout>
        <Error
          variant="card"
          fullPage
          title="Error Loading Data"
          message={servicesError?.message || "Failed to load client assignment data"}
        />
      </AppLayout>
    );
  }

  return (
    <AppLayout>
      <div className="container mx-auto py-6">
        {/* Search Section */}
>>>>>>> 851ebab8
        <Card className="mb-6">
          <CardHeader>
            <div className="flex justify-between items-center">
              <div>
                <CardTitle>Client Services</CardTitle>
              </div>
              <Button onClick={() => setShowDialog(true)} disabled={!selectedClient}>
                <Plus className="h-4 w-4 mr-2" />
                Assign Service
              </Button>
            </div>
          </CardHeader>
          <CardContent>
            <div className="relative">
              <div className="flex items-center border rounded-md">
                <Search className="h-4 w-4 ml-2 text-gray-500" />
                <Input
                  type="text"
                  placeholder="Search Client (minimum 4 characters)"
                  value={searchTerm}
                  onChange={(e) => setSearchTerm(e.target.value)}
                  onBlur={() => setTimeout(() => setShowDropdown(false), 200)}
                  className="border-0 focus-ring-0"
                />
              </div>
              {showDropdown && filteredClients.length > 0 && (
                <div className="absolute w-full mt-1 bg-white border rounded-md shadow-lg z-10">
                  {filteredClients.map((client) => (
                    <div
                      key={client.id}
                      className="px-4 py-2 hover:bg-gray-100 cursor-pointer"
                      onClick={() => handleSelectClient(client)}
                    >
                      {client.title} {client.firstName} {client.lastName}
                    </div>
                  ))}
                </div>
              )}
            </div>
          </CardContent>
        </Card>

        {selectedClient && (
          <Card>
            <CardHeader>
              <CardTitle>Client Services</CardTitle>
            </CardHeader>
            <CardContent>
<<<<<<< HEAD
              {isServicesLoading ? (
                <div className="flex items-center justify-center py-8">
                  <Loader2 className="h-8 w-8 animate-spin text-primary" />
                </div>
              ) : servicesError ? (
                <div className="text-red-500">Error loading services: {servicesError.message}</div>
              ) : (
                <DataTable
                  data={clientServices}
                  columns={columns}
                  searchPlaceholder="Search services..."
                />
              )}
=======
              {isServicesLoading && <div>Loading assigned services...</div>}
              <DataTable
                columns={columns}
                data={clientServices}
                searchKey="serviceCategory"
                searchPlaceholder="Search services..."
              />
>>>>>>> 851ebab8
            </CardContent>
          </Card>
        )}

        <Dialog open={showDialog} onOpenChange={setShowDialog}>
          <DialogContent className="max-w-2xl">
            <DialogHeader>
              <DialogTitle>Assign New Service</DialogTitle>
            </DialogHeader>
            <Form {...form}>
              <form onSubmit={(e) => {
                e.preventDefault();
                console.log("[Form] Starting form submission");
                
                // Set the clientId before handling submission
                if (selectedClient) {
                  form.setValue("clientId", selectedClient.id.toString());
                }

                const formState = form.getValues();
                console.log("[Form] Current form state:", formState);
                
                // Add validation error logging
                const formErrors = form.formState.errors;
                if (Object.keys(formErrors).length > 0) {
                  console.log("[Form] Validation errors:", formErrors);
                  return;
                }
                
                form.handleSubmit((formData: ClientAssignmentFormValues) => {
                  console.log("[Form] Inside onSubmit handler");
                  console.log("[Form] Form data before mutation:", formData);
                  if (!selectedClient) {
                    console.log("[Form] No client selected, returning");
                    return;
                  }
                  createAssignmentMutation.mutate({
                    ...formData,
                    clientId: selectedClient.id.toString()
                  });
                }, (errors) => {
                  console.log("[Form] Form submission failed with errors:", errors);
                })(e);
              }} className="space-y-6">
                <FormField
                  control={form.control}
                  name="clientId"
                  render={({ field, fieldState }) => (
                    <FormItem>
                      <FormLabel>Client</FormLabel>
                      <FormControl>
                        <Select
                          onValueChange={(value) => field.onChange(Number(value))}
                          value={field.value ? String(field.value) : undefined}
                        >
                          <SelectTrigger>
                            <SelectValue placeholder="Select a client" />
                          </SelectTrigger>
                          <SelectContent>
                            {clients.map((client) => (
                              <SelectItem
                                key={client.id}
                                value={String(client.id)}
                              >
                                {client.firstName} {client.lastName}
                              </SelectItem>
                            ))}
                          </SelectContent>
                        </Select>
                      </FormControl>
                      {fieldState.error && (
                        <Error variant="inline" message={fieldState.error.message} />
                      )}
                    </FormItem>
                  )}
                />
                <div className="grid grid-cols-1 md:grid-cols-2 gap-6">
                  <FormField
                    control={form.control}
                    name="careCategory"
                    render={({ field }) => (
                      <FormItem>
                        <FormLabel>Service Category</FormLabel>
                        <Select onValueChange={(value) => {
                          field.onChange(value);
                          setSelectedCategory(value);
                        }} value={field.value}>
                          <FormControl>
                            <SelectTrigger>
                              <SelectValue placeholder="Select category" />
                            </SelectTrigger>
                          </FormControl>
                          <SelectContent>
                            {uniqueCategories.map((category) => (
                              <SelectItem key={category} value={category || "_"}>
                                {category}
                              </SelectItem>
                            ))}
                          </SelectContent>
                        </Select>
                        <FormMessage />
                      </FormItem>
                    )}
                  />

                  <FormField
                    control={form.control}
                    name="careType"
                    render={({ field }) => (
                      <FormItem>
                        <FormLabel>Service Type</FormLabel>
                        <Select 
                          onValueChange={(value) => {
                            field.onChange(value);
                            setSelectedType(value);
                          }} 
                          value={field.value} 
                          disabled={!selectedCategory}
                        >
                          <FormControl>
                            <SelectTrigger>
                              <SelectValue placeholder="Select type" />
                            </SelectTrigger>
                          </FormControl>
                          <SelectContent>
                            {uniqueTypes.map((type) => (
                              <SelectItem key={type} value={type || "_"}>
                                {type}
                              </SelectItem>
                            ))}
                          </SelectContent>
                        </Select>
                        <FormMessage />
                      </FormItem>
                    )}
                  />
                </div>

                <div className="grid grid-cols-1 md:grid-cols-2 gap-6">
                  <FormField
                    control={form.control}
                    name="serviceProvider"
                    render={({ field }) => (
                      <FormItem>
                        <FormLabel>Service Provider</FormLabel>
                        <Select onValueChange={field.onChange} value={field.value}>
                          <FormControl>
                            <SelectTrigger>
                              <SelectValue placeholder="Select provider" />
                            </SelectTrigger>
                          </FormControl>
                          <SelectContent>
                            {activeProviders.map((provider) => (
                              <SelectItem key={provider} value={provider || "_"}>
                                {provider}
                              </SelectItem>
                            ))}
                          </SelectContent>
                        </Select>
                        <FormMessage />
                      </FormItem>
                    )}
                  />

                  <FormField
                    control={form.control}
                    name="serviceStartDate"
                    render={({ field }) => (
                      <FormItem>
                        <FormLabel>Start Date</FormLabel>
                        <FormControl>
                          <Input type="date" {...field} />
                        </FormControl>
                        <FormMessage />
                      </FormItem>
                    )}
                  />
                </div>

                <div className="grid grid-cols-1 md:grid-cols-2 gap-6">
                  <FormField
                    control={form.control}
                    name="serviceDays"
                    render={({ field }) => (
                      <FormItem>
                        <FormLabel>Service Days</FormLabel>
                        <div className="grid grid-cols-2 gap-2 border rounded-md p-3">
                          {days.map((day) => (
                            <div key={day.value} className="flex items-center space-x-2">
                              <Checkbox
                                id={day.value}
                                checked={field.value?.includes(day.value)}
                                onCheckedChange={(checked) => {
                                  const updatedDays = checked
                                    ? [...field.value || [], day.value]
                                    : field.value?.filter((value) => value !== day.value) || [];
                                  field.onChange(updatedDays);
                                }}
                              />
                              <label
                                htmlFor={day.value}
                                className="text-sm font-medium leading-none peer-disabled:cursor-not-allowed peer-disabled:opacity-70"
                              >
                                {day.label}
                              </label>
                            </div>
                          ))}
                        </div>
                        <FormMessage />
                      </FormItem>
                    )}
                  />

                  <FormField
                    control={form.control}
                    name="serviceHours"
                    render={({ field }) => (
                      <FormItem>
                        <FormLabel>Service Hours</FormLabel>
                        <FormControl>
                          <Input {...field} type="number" min="1" max="24" placeholder="Number of hours per day" />
                        </FormControl>
                        <FormMessage />
                      </FormItem>
                    )}
                  />
                </div>

                <Button
                  type="submit"
                  className="w-full"
                  disabled={createAssignmentMutation.isPending}
                >
                  {createAssignmentMutation.isPending && (
                    <Loader2 className="mr-2 h-4 w-4 animate-spin" />
                  )}
                  Assign Service
                </Button>
              </form>
            </Form>
          </DialogContent>
        </Dialog>

        <CaseNotesModal
          isOpen={showCaseNotesDialog}
          onClose={() => setShowCaseNotesDialog(false)}
          service={selectedService}
          onSaved={() => {
            queryClient.invalidateQueries({ 
              queryKey: ["/api/client-services", selectedClient?.id] 
            });
          }}
        />
      </div>
    </AppLayout>
  );
}<|MERGE_RESOLUTION|>--- conflicted
+++ resolved
@@ -11,23 +11,18 @@
 import { Form, FormControl, FormField, FormItem, FormLabel, FormMessage } from "@/components/ui/form";
 import { Input } from "@/components/ui/input";
 import { Select, SelectContent, SelectItem, SelectTrigger, SelectValue } from "@/components/ui/select";
-<<<<<<< HEAD
-=======
-import { DataTable } from "@/components/ui/data-table";
->>>>>>> 851ebab8
+
+
 import { Dialog, DialogContent, DialogHeader, DialogTitle } from "@/components/ui/dialog";
 import { CaseNotesModal } from "@/components/ui/case-notes-modal";
 import { Loader2, Search, Plus } from "lucide-react";
 import { PersonInfo } from "@shared/schema";
 import { apiRequest, getQueryFn, queryClient } from "@/lib/queryClient";
 import { Checkbox } from "@/components/ui/checkbox";
-<<<<<<< HEAD
+
 import { DataTable, type DataTableColumnDef } from "@/components/ui/data-table";
 import { STATUS_CONFIGS } from "@/lib/constants";
-=======
-import { SERVICE_STATUSES } from "@/lib/constants";
-import { Error } from "@/components/ui/error";
->>>>>>> 851ebab8
+
 
 const clientAssignmentSchema = z.object({
   clientId: z.string().min(1, "Please select a client"),
@@ -281,7 +276,7 @@
     `${client.firstName} ${client.lastName}`.toLowerCase().includes(searchTerm.toLowerCase())
   );
 
-<<<<<<< HEAD
+
   const statusOptions = Object.keys(STATUS_CONFIGS)
     .filter(status => ["Active", "Paused", "In Progress", "Closed"].includes(status));
 
@@ -297,52 +292,30 @@
     {
       accessorKey: "serviceProvider",
       header: "Provider"
-=======
-  // Define columns for services table
-  const columns: ColumnDef<ClientService>[] = [
-    {
-      accessorKey: "serviceCategory",
-      header: "Category",
-    },
-    {
-      accessorKey: "serviceType",
-      header: "Type",
-    },
-    {
-      accessorKey: "serviceProvider",
-      header: "Provider",
->>>>>>> 851ebab8
+
     },
     {
       accessorKey: "serviceStartDate",
       header: "Start Date",
-<<<<<<< HEAD
+
       cell: ({ row }) => new Date(row.original.serviceStartDate).toLocaleDateString()
-=======
-      cell: ({ row }) => new Date(row.getValue("serviceStartDate")).toLocaleDateString(),
->>>>>>> 851ebab8
+
     },
     {
       accessorKey: "serviceDays",
       header: "Days",
-<<<<<<< HEAD
+
       cell: ({ row }) => row.original.serviceDays.join(", ")
     },
     {
       accessorKey: "serviceHours",
       header: "Hours"
-=======
-      cell: ({ row }) => (row.getValue("serviceDays") as string[]).join(", "),
-    },
-    {
-      accessorKey: "serviceHours",
-      header: "Hours",
->>>>>>> 851ebab8
+
     },
     {
       accessorKey: "status",
       header: "Status",
-<<<<<<< HEAD
+
       cell: ({ row }) => {
         const status = row.original.status || 'Not Assigned';
         const config = STATUS_CONFIGS[status as keyof typeof STATUS_CONFIGS] || STATUS_CONFIGS.Closed;
@@ -381,40 +354,7 @@
           </Select>
         );
       }
-=======
-      cell: ({ row }) => (
-        <Select
-          value={row.getValue("status")}
-          onValueChange={async (value) => {
-            try {
-              await apiRequest("PATCH", `/api/client-services/${row.original.id}`, {
-                status: value
-              });
-              await queryClient.refetchQueries({ queryKey: ["/api/client-services/client", selectedClient?.id] });
-              toast({
-                title: "Success",
-                description: "Service status updated",
-              });
-            } catch (error) {
-              toast({
-                title: "Error",
-                description: "Failed to update status",
-                variant: "destructive",
-              });
-            }
-          }}
-        >
-          <SelectTrigger className="w-[130px]">
-            <SelectValue />
-          </SelectTrigger>
-          <SelectContent>
-            {Object.values(SERVICE_STATUSES).map(status => (
-              <SelectItem key={status} value={status}>{status}</SelectItem>
-            ))}
-          </SelectContent>
-        </Select>
-      ),
->>>>>>> 851ebab8
+
     },
     {
       id: "caseNotes",
@@ -430,7 +370,7 @@
         >
           View/Edit Notes
         </Button>
-<<<<<<< HEAD
+
       )
     }
   ];
@@ -438,29 +378,7 @@
   return (
     <AppLayout>
       <div className="container mx-auto p-4">
-=======
-      ),
-    },
-  ];
-
-  if (servicesError) {
-    return (
-      <AppLayout>
-        <Error
-          variant="card"
-          fullPage
-          title="Error Loading Data"
-          message={servicesError?.message || "Failed to load client assignment data"}
-        />
-      </AppLayout>
-    );
-  }
-
-  return (
-    <AppLayout>
-      <div className="container mx-auto py-6">
-        {/* Search Section */}
->>>>>>> 851ebab8
+
         <Card className="mb-6">
           <CardHeader>
             <div className="flex justify-between items-center">
@@ -509,7 +427,7 @@
               <CardTitle>Client Services</CardTitle>
             </CardHeader>
             <CardContent>
-<<<<<<< HEAD
+
               {isServicesLoading ? (
                 <div className="flex items-center justify-center py-8">
                   <Loader2 className="h-8 w-8 animate-spin text-primary" />
@@ -523,15 +441,7 @@
                   searchPlaceholder="Search services..."
                 />
               )}
-=======
-              {isServicesLoading && <div>Loading assigned services...</div>}
-              <DataTable
-                columns={columns}
-                data={clientServices}
-                searchKey="serviceCategory"
-                searchPlaceholder="Search services..."
-              />
->>>>>>> 851ebab8
+
             </CardContent>
           </Card>
         )}
