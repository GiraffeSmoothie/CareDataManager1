--- conflicted
+++ resolved
@@ -6,12 +6,8 @@
   CardHeader,
   CardTitle,
 } from "@/components/ui/card";
-<<<<<<< HEAD
 import { Loader2 } from "lucide-react";
-=======
-import { Loading } from "@/components/ui/loading";
-import { Error } from "@/components/ui/error";
->>>>>>> 851ebab8
+
 
 export default function Profile() {
   // Fetch user data from the auth status endpoint
@@ -27,26 +23,11 @@
   if (isLoading) {
     return (
       <AppLayout>
-<<<<<<< HEAD
+
         <div className="flex items-center justify-center min-h-[60vh]">
           <Loader2 className="h-8 w-8 animate-spin text-primary" />
         </div>
-=======
-        <Loading text="Loading profile..." />
-      </AppLayout>
-    );
-  }
 
-  if (error) {
-    return (
-      <AppLayout>
-        <Error
-          variant="card"
-          fullPage
-          title="Failed to Load Profile"
-          message={error instanceof Error ? error.message : "Could not load your profile information"}
-        />
->>>>>>> 851ebab8
       </AppLayout>
     );
   }
