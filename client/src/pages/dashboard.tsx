import { useEffect, useState } from "react";
import { useQuery } from "@tanstack/react-query";
import { ColumnDef } from "@tanstack/react-table";
import {
  Card,
  CardContent,
  CardDescription,
  CardHeader,
  CardTitle,
} from "@/components/ui/card";
import { Badge } from "@/components/ui/badge";
import { PersonInfo, ClientService } from "@shared/schema";
import { getQueryFn } from "@/lib/queryClient";
import { Loader2, Users, Activity } from "lucide-react";
import AppLayout from "@/layouts/app-layout";
import { SimpleBarChart } from "@/components/ui/chart";
<<<<<<< HEAD
import { Input } from "@/components/ui/input";
import { DataTable, type DataTableColumnDef } from "@/components/ui/data-table";
import { STATUS_CONFIGS } from "@/lib/constants";
import { ErrorDisplay } from "@/components/ui/error-display";

type CombinedClientData = PersonInfo & { clientService?: ClientService };

export default function Dashboard() {
  const [combinedData, setCombinedData] = useState<Array<CombinedClientData>>([]);
  const [searchTerm, setSearchTerm] = useState("");
=======
import { DataTable } from "@/components/ui/data-table";
import { SERVICE_STATUSES, CLIENT_STATUSES, STATUS_STYLES, type ServiceStatus } from "@/lib/constants";
import { Loading } from "@/components/ui/loading";
import { Error } from "@/components/ui/error";

interface DashboardMember extends PersonInfo {
  clientService?: ClientService;
}

interface DashboardStatistics {
  totalClients: number;
  activeClients: number;
  hcpLevelStats: Record<string, number>;
  serviceStatusStats: Record<string, number>;
}

export default function Dashboard() {
  const [statistics, setStatistics] = useState<DashboardStatistics>({
    totalClients: 0,
    activeClients: 0,
    hcpLevelStats: {},
    serviceStatusStats: {},
  });
>>>>>>> 851ebab8

  // Queries
  const { data: persons = [], isLoading: isLoadingPersons, error: personsError } = useQuery<PersonInfo[]>({
    queryKey: ["/api/person-info"],
    queryFn: getQueryFn({ on401: "throw" }),
  });

  const { data: services = [], isLoading: isLoadingServices, error: servicesError } = useQuery<ClientService[]>({
    queryKey: ["/api/client-services"],
    queryFn: getQueryFn({ on401: "throw" }),
  });

  // Process data for display whenever persons or services change
  useEffect(() => {
    if (persons && services) {
      // Calculate total and active clients
      const activeCount = persons.filter(p => p.status === CLIENT_STATUSES.ACTIVE).length;

      // Calculate HCP level statistics including unassigned
      const hcpStats = persons.reduce((acc, person) => {
        const level = person.hcpLevel || 'Unassigned';
        acc[level] = (acc[level] || 0) + 1;
        return acc;
      }, {} as Record<string, number>);

      // Calculate service status statistics
      const serviceStats = services.reduce((acc, service) => {
        const status = service.status || SERVICE_STATUSES.PLANNED;
        acc[status] = (acc[status] || 0) + 1;
        return acc;
      }, {} as Record<string, number>);

      setStatistics({
        totalClients: persons.length,
        activeClients: activeCount,
        hcpLevelStats: hcpStats,
        serviceStatusStats: serviceStats,
      });
    }
  }, [persons, services]);

  // Prepare members data by combining persons and services
  const members: DashboardMember[] = persons.map(person => ({
    ...person,
    clientService: services.find(service => service.clientId === person.id),
  }));

  // Define columns for the DataTable
  const columns: ColumnDef<DashboardMember>[] = [
    {
      id: "name",
      header: "Name",
      cell: ({ row }) => {
        const client = row.original;
        return `${client.title} ${client.firstName} ${client.lastName}`;
      },
    },
    {
      accessorKey: "hcpLevel",
      header: "HCP Level",
      cell: ({ row }) => row.getValue("hcpLevel") ? `Level ${row.getValue("hcpLevel")}` : 'Unassigned',
    },
    {
      id: "hcpDates",
      header: "HCP Start Date - End Date",
      cell: ({ row }) => {
        const startDate = row.original.hcpStartDate;
        return startDate ? (
          <>
            {new Date(startDate).toLocaleDateString()}
            {startDate && ' - '}
            {startDate && new Date(startDate).toLocaleDateString()}
          </>
        ) : 'Not set';
      },
    },
    {
      id: "serviceDays",
      header: "Service Days",
      cell: ({ row }) => row.original.clientService?.serviceDays?.join(', ') || 'Not set',
    },
    {
      id: "serviceHours",
      header: "Service Hours",
      cell: ({ row }) => row.original.clientService?.serviceHours ? 
        `${row.original.clientService.serviceHours} hours` : 
        'Not set',
    },
    {
      id: "status",
      header: "Status",
      cell: ({ row }) => {
        const status = row.original.clientService?.status || SERVICE_STATUSES.PLANNED;
        return (
          <Badge className={STATUS_STYLES[status as ServiceStatus]}>
            {status}
          </Badge>
        );
      },
    },
  ];

  // Prepare chart data
  const hcpChartData = Object.entries(statistics.hcpLevelStats).map(([level, count]) => ({
    name: level === 'Unassigned' ? 'Unassigned' : `Level ${level}`,
    value: count
  }));

  const statusChartData = Object.entries(statistics.serviceStatusStats).map(([status, count]) => ({
    name: status,
    value: count
  }));

  const columns: DataTableColumnDef<CombinedClientData>[] = [
    {
      accessorKey: "firstName",
      header: "Name",
      cell: ({ row }) => (
        <span className="font-medium">
          {row.original.title} {row.original.firstName} {row.original.lastName}
        </span>
      )
    },
    {
      accessorKey: "hcpLevel",
      header: "HCP Level",
      cell: ({ row }) => row.original.hcpLevel ? `Level ${row.original.hcpLevel}` : 'Unassigned'
    },
    {
      accessorKey: "hcpStartDate",
      header: "HCP Start Date - End Date",
      cell: ({ row }) => (
        <>
          {row.original.hcpStartDate ? new Date(row.original.hcpStartDate).toLocaleDateString() : 'Not set'}
          {row.original.hcpStartDate && ' - '}
          {row.original.hcpStartDate ? new Date(row.original.hcpStartDate).toLocaleDateString() : ''}
        </>
      )
    },
    {
      accessorKey: "clientService.serviceDays",
      header: "Service Days",
      cell: ({ row }) => row.original.clientService?.serviceDays?.join(', ') || 'Not set'
    },
    {
      accessorKey: "clientService.serviceHours",
      header: "Service Hours",
      cell: ({ row }) => row.original.clientService?.serviceHours ? `${row.original.clientService.serviceHours} hours` : 'Not set'
    },
    {
      accessorKey: "clientService.status",
      header: "Status",
      cell: ({ row }) => {
        const status = row.original.clientService?.status || 'Not Assigned';
        const config = STATUS_CONFIGS[status as keyof typeof STATUS_CONFIGS] || STATUS_CONFIGS.Closed;
        return (
          <Badge 
            variant={config.badge}
            className={config.color}
          >
            {status}
          </Badge>
        );
      }
    }
  ];

  if (isLoadingPersons || isLoadingServices) {
    return (
      <AppLayout>
        <Loading text="Loading dashboard data..." />
      </AppLayout>
    );
  }

  if (personsError || servicesError) {
    return (
      <AppLayout>
<<<<<<< HEAD
        <div className="flex items-center justify-center min-h-[60vh]">
          <ErrorDisplay 
            variant="card"
            title="Error Loading Dashboard"
            message={personsError?.message || servicesError?.message || "There was an error loading the dashboard data."}
            className="max-w-md"
          />
        </div>
=======
        <Error 
          variant="card"
          fullPage
          message={personsError?.message || servicesError?.message || "There was an error loading the dashboard data."}
        />
>>>>>>> 851ebab8
      </AppLayout>
    );
  }

  return (
    <AppLayout>
      <div className="container mx-auto p-4 space-y-6">
        {/* Statistics Cards */}
        <div className="grid grid-cols-1 md:grid-cols-2 lg:grid-cols-4 gap-4">
          <Card>
            <CardHeader className="flex flex-row items-center justify-between pb-2">
              <CardTitle className="text-sm font-medium">Total Clients</CardTitle>
              <Users className="h-4 w-4 text-muted-foreground" />
            </CardHeader>
            <CardContent>
              <div className="text-2xl font-bold">{statistics.totalClients}</div>
            </CardContent>
          </Card>
          <Card>
            <CardHeader className="flex flex-row items-center justify-between pb-2">
              <CardTitle className="text-sm font-medium">Active Clients</CardTitle>
              <Activity className="h-4 w-4 text-muted-foreground" />
            </CardHeader>
            <CardContent>
              <div className="text-2xl font-bold">{statistics.activeClients}</div>
            </CardContent>
          </Card>

          {/* Charts */}
          <Card className="col-span-2">
            <CardHeader>
              <CardTitle className="text-sm font-medium">HCP Level Distribution</CardTitle>
            </CardHeader>
            <CardContent className="h-[200px]">
              <SimpleBarChart data={hcpChartData} color="#2563eb" />
            </CardContent>
          </Card>
        </div>

        {/* Service Status Chart */}
        <Card>
          <CardHeader>
            <CardTitle>Service Status Overview</CardTitle>
            <CardDescription>Distribution of client service statuses</CardDescription>
          </CardHeader>
          <CardContent className="h-[300px]">
            <SimpleBarChart data={statusChartData} color="#64748b" />
          </CardContent>
        </Card>

        {/* Active Clients Table */}
        <Card>
          <CardHeader>
            <CardTitle>Active Clients</CardTitle>
            <CardDescription>Clients with active services and their HCP details</CardDescription>
          </CardHeader>
          <CardContent>
            <DataTable
<<<<<<< HEAD
              data={filteredMembers}
              columns={columns}
              searchPlaceholder="Search active clients..."
=======
              columns={columns}
              data={members.filter(m => m.status === 'Active')}
              searchKey="firstName"
              searchPlaceholder="Search clients..."
>>>>>>> 851ebab8
            />
          </CardContent>
        </Card>
      </div>
    </AppLayout>
  );
}<|MERGE_RESOLUTION|>--- conflicted
+++ resolved
@@ -14,7 +14,6 @@
 import { Loader2, Users, Activity } from "lucide-react";
 import AppLayout from "@/layouts/app-layout";
 import { SimpleBarChart } from "@/components/ui/chart";
-<<<<<<< HEAD
 import { Input } from "@/components/ui/input";
 import { DataTable, type DataTableColumnDef } from "@/components/ui/data-table";
 import { STATUS_CONFIGS } from "@/lib/constants";
@@ -25,31 +24,7 @@
 export default function Dashboard() {
   const [combinedData, setCombinedData] = useState<Array<CombinedClientData>>([]);
   const [searchTerm, setSearchTerm] = useState("");
-=======
-import { DataTable } from "@/components/ui/data-table";
-import { SERVICE_STATUSES, CLIENT_STATUSES, STATUS_STYLES, type ServiceStatus } from "@/lib/constants";
-import { Loading } from "@/components/ui/loading";
-import { Error } from "@/components/ui/error";
-
-interface DashboardMember extends PersonInfo {
-  clientService?: ClientService;
-}
-
-interface DashboardStatistics {
-  totalClients: number;
-  activeClients: number;
-  hcpLevelStats: Record<string, number>;
-  serviceStatusStats: Record<string, number>;
-}
-
-export default function Dashboard() {
-  const [statistics, setStatistics] = useState<DashboardStatistics>({
-    totalClients: 0,
-    activeClients: 0,
-    hcpLevelStats: {},
-    serviceStatusStats: {},
-  });
->>>>>>> 851ebab8
+
 
   // Queries
   const { data: persons = [], isLoading: isLoadingPersons, error: personsError } = useQuery<PersonInfo[]>({
@@ -228,7 +203,7 @@
   if (personsError || servicesError) {
     return (
       <AppLayout>
-<<<<<<< HEAD
+
         <div className="flex items-center justify-center min-h-[60vh]">
           <ErrorDisplay 
             variant="card"
@@ -237,13 +212,7 @@
             className="max-w-md"
           />
         </div>
-=======
-        <Error 
-          variant="card"
-          fullPage
-          message={personsError?.message || servicesError?.message || "There was an error loading the dashboard data."}
-        />
->>>>>>> 851ebab8
+
       </AppLayout>
     );
   }
@@ -302,16 +271,11 @@
           </CardHeader>
           <CardContent>
             <DataTable
-<<<<<<< HEAD
+
               data={filteredMembers}
               columns={columns}
               searchPlaceholder="Search active clients..."
-=======
-              columns={columns}
-              data={members.filter(m => m.status === 'Active')}
-              searchKey="firstName"
-              searchPlaceholder="Search clients..."
->>>>>>> 851ebab8
+
             />
           </CardContent>
         </Card>
