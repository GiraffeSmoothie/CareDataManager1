import { Card } from "@/components/ui/card"
import AppLayout from "@/layouts/app-layout"
import { useQuery } from "@tanstack/react-query"
import axios from "axios"
import { useLocation } from "wouter"
<<<<<<< HEAD
import { STATUS_CONFIGS, getStatusBadgeColors } from '@/lib/constants';
=======
import { CLIENT_STATUSES, STATUS_STYLES, type ClientStatus } from "@/lib/constants"
>>>>>>> 851ebab8

interface Member {
  id: number
  firstName: string
  lastName: string
  status: string
  hcpLevel?: string
  hcpEndDate?: string
  hcpStartDate?: string
}

export default function Homepage() {
  const [_, setLocation] = useLocation();
  const { data: members, isLoading } = useQuery({
    queryKey: ["/api/person-info"],
    queryFn: async () => {
      const response = await axios.get("/api/person-info");
      // Filter for active members only
      return (response.data as Member[]).filter(m => m.status === CLIENT_STATUSES.ACTIVE || m.status === CLIENT_STATUSES.PAUSED || m.status === CLIENT_STATUSES.NEW);
    },
  });

  const handleMemberClick = (member: Member) => {
    const memberName = `${member.firstName} ${member.lastName}`;
    setLocation(`/client-assignment?clientId=${member.id}&name=${encodeURIComponent(memberName)}`);
  };

<<<<<<< HEAD
  // Sort members by status order from centralized config
  const sortedMembers = members?.sort((a, b) => {
    const getOrder = (status: string) => STATUS_CONFIGS[status as keyof typeof STATUS_CONFIGS]?.order ?? 999;
    return getOrder(a.status) - getOrder(b.status);
=======
  // Get badge colors based on status
  const getStatusBadgeColors = (status: string): string => {
    return STATUS_STYLES[status as ClientStatus] || STATUS_STYLES[CLIENT_STATUSES.CLOSED];
  };

  // Sort members by status order: Active, New, Paused
  const sortedMembers = members?.sort((a, b) => {
    const statusOrder: {[key: string]: number} = {
      [CLIENT_STATUSES.ACTIVE]: 0,
      [CLIENT_STATUSES.NEW]: 1,
      [CLIENT_STATUSES.PAUSED]: 2,
    };
    return statusOrder[a.status] - statusOrder[b.status];
>>>>>>> 851ebab8
  });

  if (isLoading) {
    return <div>Loading...</div>;
  }

  return (
    <AppLayout>
      <div className="p-6">
        <h1 className="text-2xl font-bold mb-6">Active Clients Dashboard</h1>
        <div className="grid grid-cols-1 md:grid-cols-2 lg:grid-cols-3 gap-4">
          {sortedMembers?.map((member) => (
            <Card 
              key={member.id} 
              className="p-4 cursor-pointer hover:bg-gray-50 transition-colors"
              onClick={() => handleMemberClick(member)}
            >
              <h3 className="font-semibold text-lg">
                {member.firstName} {member.lastName}
              </h3>
              <p className="text-sm text-gray-500">ID: {member.id}</p>
              <p className="text-sm text-gray-500">
                HCP Level: {member.hcpLevel || "-"}
              </p>
              <p className="text-sm text-gray-500">
                HCP Start Date: {member.hcpStartDate ? new Date(member.hcpStartDate).toLocaleDateString() : "-"}
              </p>
              <p className="text-sm text-gray-500">
                {member.hcpEndDate ? `(End: ${new Date(member.hcpEndDate).toLocaleDateString()})` : ""}
              </p>
              <p className="text-sm mt-2">
                <span className={`inline-block px-2 py-1 rounded-full ${getStatusBadgeColors(member.status)}`}>
                  {member.status}
                </span>
              </p>
            </Card>
          ))}
        </div>
      </div>
    </AppLayout>
  );
}<|MERGE_RESOLUTION|>--- conflicted
+++ resolved
@@ -3,11 +3,8 @@
 import { useQuery } from "@tanstack/react-query"
 import axios from "axios"
 import { useLocation } from "wouter"
-<<<<<<< HEAD
 import { STATUS_CONFIGS, getStatusBadgeColors } from '@/lib/constants';
-=======
-import { CLIENT_STATUSES, STATUS_STYLES, type ClientStatus } from "@/lib/constants"
->>>>>>> 851ebab8
+
 
 interface Member {
   id: number
@@ -35,26 +32,12 @@
     setLocation(`/client-assignment?clientId=${member.id}&name=${encodeURIComponent(memberName)}`);
   };
 
-<<<<<<< HEAD
+
   // Sort members by status order from centralized config
   const sortedMembers = members?.sort((a, b) => {
     const getOrder = (status: string) => STATUS_CONFIGS[status as keyof typeof STATUS_CONFIGS]?.order ?? 999;
     return getOrder(a.status) - getOrder(b.status);
-=======
-  // Get badge colors based on status
-  const getStatusBadgeColors = (status: string): string => {
-    return STATUS_STYLES[status as ClientStatus] || STATUS_STYLES[CLIENT_STATUSES.CLOSED];
-  };
 
-  // Sort members by status order: Active, New, Paused
-  const sortedMembers = members?.sort((a, b) => {
-    const statusOrder: {[key: string]: number} = {
-      [CLIENT_STATUSES.ACTIVE]: 0,
-      [CLIENT_STATUSES.NEW]: 1,
-      [CLIENT_STATUSES.PAUSED]: 2,
-    };
-    return statusOrder[a.status] - statusOrder[b.status];
->>>>>>> 851ebab8
   });
 
   if (isLoading) {
