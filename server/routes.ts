--- conflicted
+++ resolved
@@ -16,13 +16,10 @@
 
 import { type Express } from "express";
 import { createServer, type Server } from "http";
-<<<<<<< HEAD
+
 import { storage as dbStorage, pool } from "./storage";  // Import pool from storage.ts
 import { insertUserSchema, insertMasterDataSchema, insertPersonInfoSchema, insertDocumentSchema, insertServiceCaseNoteSchema, insertClientServiceSchema, insertCompanySchema } from "@shared/schema";
-=======
-import { storage, pool } from "./storage";  // Import storage instance and pool from storage.ts
-import { insertUserSchema, insertMasterDataSchema, insertPersonInfoSchema, insertDocumentSchema, insertServiceCaseNoteSchema, insertClientServiceSchema, insertSegmentSchema, insertCompanySegmentSchema } from "@shared/schema";
->>>>>>> 851ebab8
+
 import session from "express-session";
 import { z } from "zod";
 import { fromZodError } from "zod-validation-error";
@@ -36,25 +33,14 @@
 import { BlobStorageService } from "./services/blob-storage.service";
 import { RequestHandler, ParamsDictionary } from 'express-serve-static-core';
 import { ParsedQs } from 'qs';
-<<<<<<< HEAD
 import { errorHandler } from './src/middleware/error';
 import { ApiError } from './src/types/error';
-import { Company } from "../shared/schema";
+import { Compay } from "../shared/schema";
 import { Request as ExpressRequest } from "express";
 
 // Augment Express Request type
 declare module 'express-session' {
-=======
-import { ValidationError, AuthenticationError, ForbiddenError, NotFoundError, errorHandler } from './src/middleware/error';
-
-// Base response type for consistent error handling
-interface ApiResponse<T = undefined | Buffer> {
-  message?: string;
-  data?: T;
-}
-
-declare module "express-session" {
->>>>>>> 851ebab8
+
   interface SessionData {
     user: {
       id: number;
@@ -136,23 +122,12 @@
 
 // Initialize users if none exist
 async function initializeUsers() {
-<<<<<<< HEAD
   console.log("Checking for default admin user");
   const admin = await dbStorage.getUserByUsername("admin");
   if (!admin) {
     // Create default admin user using AuthService to ensure bcrypt is used
     await AuthService.createUser({
-=======
-
-  console.log("Default admin user created");
-  console.log("Connecting to:", process.env.DATABASE_URL);
-  console.log("Environment:", process.env.NODE_ENV);
-
-  const admin = await storage.getUserByUsername("admin");
-  if (!admin) {
-    // Create default admin user
-    await storage.createUser({
->>>>>>> 851ebab8
+
       name: "Default Admin",
       username: "admin",
       password: "password",
@@ -240,15 +215,12 @@
 };
 
 export async function registerRoutes(app: Express): Promise<Server> {
-<<<<<<< HEAD
   // Apply global middleware
   app.use(sanitizeRequest);
   app.use(rateLimitMiddleware);
 
   // Configure CORS
-=======
-  // Configure CORS with stricter settings
->>>>>>> 851ebab8
+
   app.use(cors({
     origin: process.env.NODE_ENV === 'production' 
       ? process.env.CORS_ORIGIN 
@@ -303,22 +275,13 @@
       const { username, password } = req.body;
       
       if (!username || !password) {
-<<<<<<< HEAD
         return res.status(400).json({ success: false, error: "Missing credentials" });
       }
 
       const user = await AuthService.validateUser(username, password);
       if (!user) {
         return res.status(401).json({ success: false, error: "Invalid credentials" });
-=======
-        throw new ValidationError("Username and password are required");
-      }
-
-      const user = await storage.getUserByUsername(username);
-      
-      if (!user || !(await storage.verifyPassword(username, password))) {
-        throw new AuthenticationError("Invalid username or password");
->>>>>>> 851ebab8
+
       }
 
       req.session.user = {
@@ -329,44 +292,9 @@
       
       return res.json({ success: true, user });
     } catch (error) {
-<<<<<<< HEAD
       console.error("Login error:", error);
       return res.status(500).json({ success: false, error: "Internal server error" });
-=======
-      next(error);
-    }
-  });
-
-  app.post("/api/login", async (req: Request, res: Response, next) => {
-    try {
-      const { username, password } = req.body;
-
-      if (!username || !password) {
-        throw new ValidationError("Username and password are required");
-      }
-
-      const user = await storage.getUserByUsername(username);
-      
-      if (!user || !(await storage.verifyPassword(username, password))) {
-        throw new AuthenticationError("Invalid username or password");
-      }
-
-      // Set session
-      req.session.user = {
-        id: user.id,
-        username: user.username,
-        role: user.role
-      };
-
-      return res.status(200).json({ 
-        id: user.id,
-        username: user.username,
-        name: user.name,
-        role: user.role
-      });
-    } catch (error) {
-      next(error);
->>>>>>> 851ebab8
+
     }
   });
 
@@ -569,20 +497,15 @@
     try {
       const id = parseInt(req.params.id);
       if (isNaN(id)) {
-<<<<<<< HEAD
+
         throw new ApiError(400, "Invalid ID format", null, "INVALID_ID");
-=======
-        throw new ValidationError("Invalid ID format");
->>>>>>> 851ebab8
+
       }
       
       const personInfo = await storage.getPersonInfoById(id);
       if (!personInfo) {
-<<<<<<< HEAD
         throw new ApiError(404, "Person info not found", null, "NOT_FOUND");
-=======
-        throw new NotFoundError("Person info not found");
->>>>>>> 851ebab8
+
       }
       
       res.status(200).json(personInfo);
@@ -597,21 +520,15 @@
       
       const id = parseInt(req.params.id);
       if (isNaN(id)) {
-<<<<<<< HEAD
         throw new ApiError(400, "Invalid ID format", null, "INVALID_ID");
-=======
-        throw new ValidationError('Invalid ID provided');
->>>>>>> 851ebab8
+
       }
 
       // First check if the person exists
       const existingPerson = await storage.getPersonInfoById(id);
       if (!existingPerson) {
-<<<<<<< HEAD
         throw new ApiError(404, "Person not found", null, "NOT_FOUND");
-=======
-        throw new NotFoundError('Person not found');
->>>>>>> 851ebab8
+
       }
 
       // Validate the update data
@@ -964,7 +881,6 @@
   // List all users (admin only)
   app.get("/api/users", adminMiddleware, async (req, res, next) => {
     try {
-<<<<<<< HEAD
       const user = await dbStorage.getUserById(req.user.id);
       if (!user || user.role !== "admin") {
         console.log("Request rejected: User is not admin", {
@@ -981,10 +897,7 @@
         role: u.role,
         company_id: u.company_id
       })));
-=======
-      const users = await storage.getAllUsers();
-      return res.status(200).json(users.map(u => ({ id: u.id, name: u.name, username: u.username, role: u.role })));
->>>>>>> 851ebab8
+
     } catch (err) {
       next(err);
     }
@@ -1012,12 +925,8 @@
 
         // Create user using AuthService to ensure bcrypt is used
         console.log("Creating new user with username:", validatedData.username);
-<<<<<<< HEAD
         const user = await AuthService.createUser({ 
-=======
-        const hashedPassword = hashPassword(validatedData.password);
-        const user = await storage.createUser({ 
->>>>>>> 851ebab8
+
           name: validatedData.name,
           username: validatedData.username, 
           password: validatedData.password,
@@ -1073,7 +982,7 @@
     }
   });
 
-<<<<<<< HEAD
+
   // Company routes (admin only)
   type CompanyDeleteRequest = ExpressRequest<{ id: string }> & AuthRequest;
 
@@ -1178,73 +1087,6 @@
   });
 
   // Add error handling middleware
-=======
-  app.put("/api/companies/:id", adminMiddleware, async (req: Request, res: Response, next) => {
-    try {
-      const id = parseInt(req.params.id);
-      if (isNaN(id)) {
-        throw new ValidationError("Invalid ID format");
-      }
-
-      const updatedCompany = await storage.updateCompany(id, req.body);
-      return res.status(200).json(updatedCompany);
-    } catch (error) {
-      next(error);
-    }
-  });
-
-  // Company segments routes
-  app.get("/api/company-segments", async (req: Request, res: Response, next) => {
-    try {
-      const segments = await storage.getAllSegments();
-      return res.status(200).json(segments);
-    } catch (error) {
-      next(error);
-    }
-  });
-
-  app.post("/api/company-segments", adminMiddleware, async (req: Request, res: Response, next) => {
-    try {
-      if (!req.user) {
-        throw new AuthenticationError("User not authenticated");
-      }
-      
-      // Validate the request data using the schema
-      const validatedData = insertCompanySegmentSchema.parse({
-        ...req.body,
-        created_by: req.user.id
-      });
-      
-      const createdSegment = await storage.createSegment(validatedData);
-      return res.status(201).json(createdSegment);
-    } catch (error) {
-      if (error instanceof z.ZodError) {
-        const formattedError = fromZodError(error);
-        next(new ValidationError(formattedError.message));
-      } else {
-        next(error);
-      }
-    }
-  });
-
-  app.put("/api/company-segments/:companyId/:segmentId", adminMiddleware, async (req: Request, res: Response, next) => {
-    try {
-      const companyId = parseInt(req.params.companyId);
-      const segmentId = parseInt(req.params.segmentId);
-      
-      if (isNaN(companyId) || isNaN(segmentId)) {
-        throw new ValidationError("Invalid ID format");
-      }
-
-      const updatedSegment = await storage.updateSegment(companyId, segmentId, req.body);
-      return res.status(200).json(updatedSegment);
-    } catch (error) {
-      next(error);
-    }
-  });
-
-  // Global error handler - must be last
->>>>>>> 851ebab8
   app.use(errorHandler);
 
   const httpServer = createServer(app);
@@ -1261,18 +1103,7 @@
   status: string;
 }
 
-<<<<<<< HEAD
-=======
-// Extend storage interface with client service methods
-declare module './storage' {
-  interface Storage {
-    getClientServices(): Promise<ClientService[]>;
-    getAllClientServices(): Promise<ClientService[]>;
-    getClientServiceById(id: number): Promise<ClientService | null>;
-  }
-}
-
->>>>>>> 851ebab8
+
 // Update PersonInfo interface to include HCP dates
 interface PersonInfo {
   // ... existing fields ...
