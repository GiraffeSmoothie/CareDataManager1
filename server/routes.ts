import express, { type Express, Request, Response } from "express";
import { createServer, type Server } from "http";
import { storage as dbStorage } from "./storage";
import { insertUserSchema, insertMasterDataSchema, insertPersonInfoSchema, insertCaseNoteSchema, insertDocumentSchema } from "@shared/schema";
import session from "express-session";
import { z } from "zod";
import { fromZodError } from "zod-validation-error";
import crypto from "crypto";
import multer from "multer";
import path from "path";
import fs from "fs";
import pgSession from "connect-pg-simple"; // You need to install this
import pg from "pg"; // Use Pool for connection pooling
const { Pool } = pg; // Destructure Pool from the default export

declare module "express-session" {
  interface SessionData {
    user: {
      id: number;
      username: string;
    };
  }
}

// Initialize users if none exist
async function initializeUsers() {

  console.log("Default admin user created");
  console.log("Connecting to:", process.env.DATABASE_URL);
  console.log("Environment:", process.env.NODE_ENV);

  const admin = await dbStorage.getUserByUsername("admin");
  if (!admin) {
    // Create default admin user
    await dbStorage.createUser({
      username: "admin",
      password: hashPassword("password"),
    });
    console.log("Default admin user created");
<<<<<<< HEAD
    console.log("Connecting to:", process.env.DATABASE_URL);
    console.log("Environment:", process.env.NODE_ENV);
=======

    console.log(process.env.NODE_ENV);
>>>>>>> 2a87616f
  }
}

// Helper function to hash passwords
function hashPassword(password: string): string {
  return crypto.createHash("sha256").update(password).digest("hex");
}

const pool = new Pool({
  connectionString: process.env.DATABASE_URL,
});
const PgStore = pgSession(session);
export async function registerRoutes(app: Express): Promise<Server> {
  // Initialize session store
  const pgStore = new PgStore({
    pool: pool,
    tableName: 'user_sessions',
  });

  // Initialize session
  app.use(
    session({
      store: pgStore,
      secret: process.env.SESSION_SECRET || "care-system-secret",
      resave: false,
      saveUninitialized: false,
      cookie: {
        secure: process.env.NODE_ENV === "production",
        maxAge: 24 * 60 * 60 * 1000, // 24 hours
      },
    })
  );

  // Initialize users
  await initializeUsers();

  // Authentication routes
  app.post("/api/auth/login", async (req: Request, res: Response) => {
    try {
      const { username, password } = req.body;

      if (!username || !password) {
        return res.status(400).json({ message: "Username and password are required" });
      }

<<<<<<< HEAD
      console.log("Default admin user created");
      console.log("Connecting to:", process.env.DATABASE_URL);
      console.log("Environment:", process.env.NODE_ENV);

      const user = await dbStorage.getUserByUsername(username);

      //if (!user || user.password !== hashPassword(password)) {
      //  return res.status(401).json({ message: "Invalid username or password" });
      //}

      if (!user) {
=======
      const user = await dbStorage.getUserByUsername(username);

      if (!user || user.password !== hashPassword(password)) {
>>>>>>> 2a87616f
        return res.status(401).json({ message: "Invalid username or password" });
      }

      // Set session
      req.session.user = {
        id: user.id,
        username: user.username,
      };

      return res.status(200).json({ message: "Login successful" });
    } catch (error) {
      console.error("Login error:", error);
      return res.status(500).json({ message: "Internal server error" });
    }
  });

  app.post("/api/auth/logout", (req: Request, res: Response) => {
    req.session.destroy((err) => {
      if (err) {
        return res.status(500).json({ message: "Failed to logout" });
      }
      res.clearCookie("connect.sid");
      return res.status(200).json({ message: "Logout successful" });
    });
  });

  app.get("/api/auth/status", (req: Request, res: Response) => {
    if (req.session.user) {
      return res.status(200).json({ authenticated: true, user: req.session.user });
    }
    return res.status(401).json({ authenticated: false });
  });

  // Auth middleware for protected routes
  const authMiddleware = (req: Request, res: Response, next: Function) => {
    if (!req.session.user) {
      return res.status(401).json({ message: "Unauthorized" });
    }
    next();
  };
  
  // Setup file upload
  const uploadsDir = path.join(process.cwd(), "uploads");
  
  // Create uploads directory if it doesn't exist
  if (!fs.existsSync(uploadsDir)) {
    fs.mkdirSync(uploadsDir, { recursive: true });
  }
  
  // Configure multer for file uploads
  const storage = multer.diskStorage({
    destination: function (req, file, cb) {
      cb(null, uploadsDir);
    },
    filename: function (req, file, cb) {
      const uniqueSuffix = Date.now() + "-" + Math.round(Math.random() * 1e9);
      const ext = path.extname(file.originalname);
      cb(null, file.fieldname + "-" + uniqueSuffix + ext);
    },
  });
  
  const upload = multer({ 
    storage: storage,
    limits: {
      fileSize: 5 * 1024 * 1024, // 5MB limit
    },
    fileFilter: function (req, file, cb) {
      const allowedTypes = [".pdf", ".doc", ".docx", ".jpg", ".jpeg", ".png"];
      const ext = path.extname(file.originalname).toLowerCase();
      if (allowedTypes.includes(ext)) {
        cb(null, true);
      } else {
        cb(new Error("Invalid file type. Only PDF, DOC, DOCX, JPG, JPEG, and PNG files are allowed."));
      }
    }
  });

  // Master data routes
  app.post("/api/master-data", authMiddleware, async (req: Request, res: Response) => {
    try {
      const validatedData = insertMasterDataSchema.parse(req.body);
      
      // Add the current user as the creator
      const masterDataWithUser = {
        ...validatedData,
        createdBy: req.session.user!.id,
      };
      
      const createdData = await dbStorage.createMasterData(masterDataWithUser);
      return res.status(201).json(createdData);
    } catch (error) {
      if (error instanceof z.ZodError) {
        const validationError = fromZodError(error);
        return res.status(400).json({ message: validationError.message });
      }
      console.error("Error creating master data:", error);
      return res.status(500).json({ message: "Failed to create master data" });
    }
  });

  app.get("/api/master-data", authMiddleware, async (req: Request, res: Response) => {
    try {
      const masterData = await dbStorage.getAllMasterData();
      return res.status(200).json(masterData);
    } catch (error) {
      console.error("Error fetching master data:", error);
      return res.status(500).json({ message: "Failed to fetch master data" });
    }
  });

  // Person Info routes
  app.post("/api/person-info", authMiddleware, async (req: Request, res: Response) => {
    try {
      const validatedData = insertPersonInfoSchema.parse(req.body);
      
      // Add the current user as the creator
      const personInfoWithUser = {
        ...validatedData,
        createdBy: req.session.user!.id,
      };
      
      const createdData = await dbStorage.createPersonInfo(personInfoWithUser);
      return res.status(201).json(createdData);
    } catch (error) {
      if (error instanceof z.ZodError) {
        const validationError = fromZodError(error);
        return res.status(400).json({ message: validationError.message });
      }
      console.error("Error creating person info:", error);
      return res.status(500).json({ message: "Failed to create person info" });
    }
  });

  app.get("/api/person-info", authMiddleware, async (req: Request, res: Response) => {
    try {
      const personInfo = await dbStorage.getAllPersonInfo();
      return res.status(200).json(personInfo);
    } catch (error) {
      console.error("Error fetching person info:", error);
      return res.status(500).json({ message: "Failed to fetch person info" });
    }
  });

  app.get("/api/person-info/:id", authMiddleware, async (req: Request, res: Response) => {
    try {
      const id = parseInt(req.params.id);
      if (isNaN(id)) {
        return res.status(400).json({ message: "Invalid ID format" });
      }
      
      const personInfo = await dbStorage.getPersonInfoById(id);
      if (!personInfo) {
        return res.status(404).json({ message: "Person info not found" });
      }
      
      return res.status(200).json(personInfo);
    } catch (error) {
      console.error("Error fetching person info:", error);
      return res.status(500).json({ message: "Failed to fetch person info" });
    }
  });
  
  // Update member assignment status
  app.patch("/api/member-assignment/:id", authMiddleware, async (req: Request, res: Response) => {
    try {
      const id = parseInt(req.params.id);
      const { status } = req.body;
      
      if (!status || !["Planned", "In Progress", "Closed"].includes(status)) {
        return res.status(400).json({ message: "Invalid status value" });
      }
      
      await dbStorage.updateMasterDataStatus(id, status);
      return res.status(200).json({ message: "Status updated successfully" });
    } catch (error) {
      console.error("Error updating assignment status:", error);
      return res.status(500).json({ message: "Failed to update status" });
    }
  });

  // Member Assignment route with file upload  
  app.post("/api/member-assignment", authMiddleware, upload.single("document"), async (req: Request, res: Response) => {
    try {
      const { memberId, careCategory, careType, notes } = req.body;
      
      // Validation
      if (!memberId || !careCategory || !careType) {
        return res.status(400).json({ message: "Member ID, care category, and care type are required" });
      }
      
      // Check if member exists
      const memberIdNum = parseInt(memberId);
      if (isNaN(memberIdNum)) {
        return res.status(400).json({ message: "Invalid member ID format" });
      }
      
      const member = await dbStorage.getPersonInfoById(memberIdNum);
      if (!member) {
        return res.status(404).json({ message: "Member not found" });
      }
      
      // Create master data entry for this member
      const masterDataEntry = {
        careCategory,
        careType,
        active: true,
        notes: notes || "",
        memberId: memberIdNum,
        createdBy: req.session.user!.id,
      };
      
      // Add document info if uploaded
      let documentPath = "";
      if (req.file) {
        documentPath = req.file.path;
        masterDataEntry.notes += `\nDocument: ${req.file.originalname}`;
      }
      
      const createdData = await dbStorage.createMasterData(masterDataEntry);
      
      return res.status(201).json({
        ...createdData,
        documentUploaded: !!req.file,
      });
    } catch (error) {
      console.error("Error creating member assignment:", error);
      return res.status(500).json({ message: "Failed to create member assignment" });
    }
  });
  
  // Endpoint to get master data by member ID
  app.get("/api/master-data/member/:memberId", authMiddleware, async (req: Request, res: Response) => {
    try {
      const memberId = parseInt(req.params.memberId);
      if (isNaN(memberId)) {
        return res.status(400).json({ message: "Invalid member ID format" });
      }
      
      const masterData = await dbStorage.getMasterDataByMemberId(memberId);
      return res.status(200).json(masterData);
    } catch (error) {
      console.error("Error fetching master data for member:", error);
      return res.status(500).json({ message: "Failed to fetch master data for member" });
    }
  });

  // Endpoint to serve uploaded files
  app.get("/api/documents/:filename", authMiddleware, (req: Request, res: Response) => {
    const { filename } = req.params;
    const filePath = path.join(uploadsDir, filename);
    
    // Check if file exists
    if (!fs.existsSync(filePath)) {
      return res.status(404).json({ message: "Document not found" });
    }
    
    // Send the file
    res.sendFile(filePath);
  });

  // Case Notes routes
  app.post("/api/case-notes", authMiddleware, async (req: Request, res: Response) => {
    try {
      const validatedData = insertCaseNoteSchema.parse(req.body);
      
      // Check if member exists
      const memberId = validatedData.memberId;
      const member = await dbStorage.getPersonInfoById(memberId);
      if (!member) {
        return res.status(404).json({ message: "Member not found" });
      }
      
      // Add the current user as the creator
      const caseNoteWithUser = {
        ...validatedData,
        createdBy: req.session.user!.id,
      };
      
      const createdNote = await dbStorage.createCaseNote(caseNoteWithUser);
      return res.status(201).json(createdNote);
    } catch (error) {
      if (error instanceof z.ZodError) {
        const validationError = fromZodError(error);
        return res.status(400).json({ message: validationError.message });
      }
      console.error("Error creating case note:", error);
      return res.status(500).json({ message: "Failed to create case note" });
    }
  });

  app.get("/api/case-notes/member/:memberId", authMiddleware, async (req: Request, res: Response) => {
    try {
      const memberId = parseInt(req.params.memberId);
      if (isNaN(memberId)) {
        return res.status(400).json({ message: "Invalid member ID format" });
      }
      
      // Check if member exists
      const member = await dbStorage.getPersonInfoById(memberId);
      if (!member) {
        return res.status(404).json({ message: "Member not found" });
      }
      
      const caseNotes = await dbStorage.getCaseNotesByMemberId(memberId);
      return res.status(200).json(caseNotes);
    } catch (error) {
      console.error("Error fetching case notes for member:", error);
      return res.status(500).json({ message: "Failed to fetch case notes for member" });
    }
  });

  // Document management routes
  app.post("/api/documents", authMiddleware, upload.single("file"), async (req: Request, res: Response) => {
    try {
      if (!req.file) {
        return res.status(400).json({ message: "No file uploaded" });
      }

      const { memberId, documentName, documentType } = req.body;
      
      // Validation
      if (!memberId || !documentName || !documentType) {
        return res.status(400).json({ message: "Member ID, document name, and document type are required" });
      }
      
      // Check if member exists
      const memberIdNum = parseInt(memberId);
      if (isNaN(memberIdNum)) {
        return res.status(400).json({ message: "Invalid member ID format" });
      }
      
      const member = await dbStorage.getPersonInfoById(memberIdNum);
      if (!member) {
        return res.status(404).json({ message: "Member not found" });
      }
      
      // Create document entry
      const documentData = {
        memberId: memberIdNum,
        documentName,
        documentType,
        createdBy: req.session.user!.id,
        filename: req.file.filename
      };
      
      const createdDocument = await dbStorage.createDocument(documentData);
      
      return res.status(201).json(createdDocument);
    } catch (error) {
      if (error instanceof z.ZodError) {
        const validationError = fromZodError(error);
        return res.status(400).json({ message: validationError.message });
      }
      console.error("Error uploading document:", error);
      return res.status(500).json({ message: "Failed to upload document" });
    }
  });

  app.get("/api/documents/member/:memberId", authMiddleware, async (req: Request, res: Response) => {
    try {
      const memberId = parseInt(req.params.memberId);
      if (isNaN(memberId)) {
        return res.status(400).json({ message: "Invalid member ID format" });
      }
      
      // Check if member exists
      const member = await dbStorage.getPersonInfoById(memberId);
      if (!member) {
        return res.status(404).json({ message: "Member not found" });
      }
      
      const documents = await dbStorage.getDocumentsByMemberId(memberId);
      return res.status(200).json(documents);
    } catch (error) {
      console.error("Error fetching documents for member:", error);
      return res.status(500).json({ message: "Failed to fetch documents for member" });
    }
  });

  const httpServer = createServer(app);
  return httpServer;
}<|MERGE_RESOLUTION|>--- conflicted
+++ resolved
@@ -13,6 +13,7 @@
 import pg from "pg"; // Use Pool for connection pooling
 const { Pool } = pg; // Destructure Pool from the default export
 
+
 declare module "express-session" {
   interface SessionData {
     user: {
@@ -37,13 +38,8 @@
       password: hashPassword("password"),
     });
     console.log("Default admin user created");
-<<<<<<< HEAD
     console.log("Connecting to:", process.env.DATABASE_URL);
     console.log("Environment:", process.env.NODE_ENV);
-=======
-
-    console.log(process.env.NODE_ENV);
->>>>>>> 2a87616f
   }
 }
 
@@ -89,7 +85,6 @@
         return res.status(400).json({ message: "Username and password are required" });
       }
 
-<<<<<<< HEAD
       console.log("Default admin user created");
       console.log("Connecting to:", process.env.DATABASE_URL);
       console.log("Environment:", process.env.NODE_ENV);
@@ -101,11 +96,6 @@
       //}
 
       if (!user) {
-=======
-      const user = await dbStorage.getUserByUsername(username);
-
-      if (!user || user.password !== hashPassword(password)) {
->>>>>>> 2a87616f
         return res.status(401).json({ message: "Invalid username or password" });
       }
 
