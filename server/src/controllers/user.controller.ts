import { Request, Response, NextFunction } from 'express';
<<<<<<< HEAD
import { storage as dbStorage } from '../../storage';
import { ApiError } from '../types/error';
import { z } from 'zod';

const userUpdateSchema = z.object({
  name: z.string().optional(),
  password: z.string().optional(),
  role: z.enum(['admin', 'user']).optional(),
  company_id: z.number().optional()
});

export class UserController {
  async getUsers(req: Request, res: Response, next: NextFunction) {
    try {
      const users = await dbStorage.getAllUsers();
      if (!users) {
        throw new ApiError(404, "No users found", null, "NOT_FOUND");
      }
      res.json(users);
=======
import { storage } from '../../storage';
import { ValidationError, NotFoundError, ConflictError, ForbiddenError } from '../middleware/error';
import { insertUserSchema } from '@shared/schema';
import { z } from 'zod';

const updatePasswordSchema = z.object({
  currentPassword: z.string().min(1, "Current password is required"),
  newPassword: z.string().min(6, "New password must be at least 6 characters"),
  confirmPassword: z.string().min(1, "Confirm password is required")
}).refine((data) => data.newPassword === data.confirmPassword, {
  message: "Passwords don't match",
  path: ["confirmPassword"]
});

export class UserController {
  async getAllUsers(req: Request, res: Response, next: NextFunction) {
    try {
      // Only admin can list all users
      if (req.user?.role !== 'admin') {
        throw new ForbiddenError('Admin access required');
      }

      const users = await storage.getAllUsers();
      return res.status(200).json({
        status: 'success',
        data: users
      });
>>>>>>> 851ebab8
    } catch (error) {
      next(error);
    }
  }

<<<<<<< HEAD
  async getUserById(req: Request, res: Response, next: NextFunction) {
    try {
      const id = parseInt(req.params.id);
      if (isNaN(id)) {
        throw new ApiError(400, "Invalid user ID", null, "INVALID_ID");
      }

      const user = await dbStorage.getUserById(id);
      if (!user) {
        throw new ApiError(404, "User not found", null, "USER_NOT_FOUND");
      }

      res.json(user);
    } catch (error) {
=======
  async createUser(req: Request, res: Response, next: NextFunction) {
    try {
      // Only admin can create users
      if (req.user?.role !== 'admin') {
        throw new ForbiddenError('Admin access required');
      }

      const validatedData = insertUserSchema.parse(req.body);
      
      // Check if username already exists
      const existingUser = await storage.getUserByUsername(validatedData.username);
      if (existingUser) {
        throw new ConflictError('Username already exists');
      }

      const user = await storage.createUser(validatedData);
      
      return res.status(201).json({
        status: 'success',
        data: {
          id: user.id,
          username: user.username,
          role: user.role
        }
      });
    } catch (error) {
      if (error instanceof z.ZodError) {
        return next(new ValidationError(error.errors[0].message));
      }
>>>>>>> 851ebab8
      next(error);
    }
  }

<<<<<<< HEAD
  async updateUser(req: Request, res: Response, next: NextFunction) {
    try {
      const id = parseInt(req.params.id);
      if (isNaN(id)) {
        throw new ApiError(400, "Invalid user ID", null, "INVALID_ID");
      }

      // Validate request body against schema
      const validatedData = userUpdateSchema.parse(req.body);

      // Check if user exists
      const existingUser = await dbStorage.getUserById(id);
      if (!existingUser) {
        throw new ApiError(404, "User not found", null, "USER_NOT_FOUND");
      }

      // Check permissions
      if (req.session?.user?.role !== 'admin' && req.session?.user?.id !== id) {
        throw new ApiError(403, "Insufficient permissions", null, "FORBIDDEN");
      }

      const updatedUser = await dbStorage.updateUser(id, validatedData);
      res.json(updatedUser);
    } catch (error) {
      if (error instanceof z.ZodError) {
        next(new ApiError(400, "Invalid user data", error.errors, "VALIDATION_ERROR"));
      } else {
        next(error);
      }
    }
  }

  async deleteUser(req: Request, res: Response, next: NextFunction) {
    try {
      const id = parseInt(req.params.id);
      if (isNaN(id)) {
        throw new ApiError(400, "Invalid user ID", null, "INVALID_ID");
      }

      // Check if user exists
      const existingUser = await dbStorage.getUserById(id);
      if (!existingUser) {
        throw new ApiError(404, "User not found", null, "USER_NOT_FOUND");
      }

      // Check permissions
      if (req.session?.user?.role !== 'admin') {
        throw new ApiError(403, "Admin access required", null, "FORBIDDEN");
      }

      await dbStorage.deleteUser(id);
      res.status(200).json({ success: true });
=======
  async updatePassword(req: Request, res: Response, next: NextFunction) {
    try {
      const validatedData = updatePasswordSchema.parse(req.body);
      const userId = req.user?.id;

      if (!userId) {
        throw new ValidationError('User ID is required');
      }

      const user = await storage.getUserById(userId);
      if (!user) {
        throw new NotFoundError('User not found');
      }

      // Verify current password
      const isValidPassword = await storage.verifyPassword(user.username, validatedData.currentPassword);
      if (!isValidPassword) {
        throw new ValidationError('Current password is incorrect');
      }

      // Update password
      await storage.updateUserPassword(userId, validatedData.newPassword);

      return res.status(200).json({
        status: 'success',
        message: 'Password updated successfully'
      });
    } catch (error) {
      if (error instanceof z.ZodError) {
        return next(new ValidationError(error.errors[0].message));
      }
      next(error);
    }
  }

  async getUserById(req: Request, res: Response, next: NextFunction) {
    try {
      const userId = parseInt(req.params.id);
      if (isNaN(userId)) {
        throw new ValidationError('Invalid user ID');
      }

      // Users can only view their own profile unless they're an admin
      if (req.user?.role !== 'admin' && req.user?.id !== userId) {
        throw new ForbiddenError('Access denied');
      }

      const user = await storage.getUserById(userId);
      if (!user) {
        throw new NotFoundError('User not found');
      }

      return res.status(200).json({
        status: 'success',
        data: {
          id: user.id,
          username: user.username,
          role: user.role
        }
      });
>>>>>>> 851ebab8
    } catch (error) {
      next(error);
    }
  }
}<|MERGE_RESOLUTION|>--- conflicted
+++ resolved
@@ -1,5 +1,4 @@
 import { Request, Response, NextFunction } from 'express';
-<<<<<<< HEAD
 import { storage as dbStorage } from '../../storage';
 import { ApiError } from '../types/error';
 import { z } from 'zod';
@@ -19,41 +18,11 @@
         throw new ApiError(404, "No users found", null, "NOT_FOUND");
       }
       res.json(users);
-=======
-import { storage } from '../../storage';
-import { ValidationError, NotFoundError, ConflictError, ForbiddenError } from '../middleware/error';
-import { insertUserSchema } from '@shared/schema';
-import { z } from 'zod';
-
-const updatePasswordSchema = z.object({
-  currentPassword: z.string().min(1, "Current password is required"),
-  newPassword: z.string().min(6, "New password must be at least 6 characters"),
-  confirmPassword: z.string().min(1, "Confirm password is required")
-}).refine((data) => data.newPassword === data.confirmPassword, {
-  message: "Passwords don't match",
-  path: ["confirmPassword"]
-});
-
-export class UserController {
-  async getAllUsers(req: Request, res: Response, next: NextFunction) {
-    try {
-      // Only admin can list all users
-      if (req.user?.role !== 'admin') {
-        throw new ForbiddenError('Admin access required');
-      }
-
-      const users = await storage.getAllUsers();
-      return res.status(200).json({
-        status: 'success',
-        data: users
-      });
->>>>>>> 851ebab8
     } catch (error) {
       next(error);
     }
   }
 
-<<<<<<< HEAD
   async getUserById(req: Request, res: Response, next: NextFunction) {
     try {
       const id = parseInt(req.params.id);
@@ -68,42 +37,11 @@
 
       res.json(user);
     } catch (error) {
-=======
-  async createUser(req: Request, res: Response, next: NextFunction) {
-    try {
-      // Only admin can create users
-      if (req.user?.role !== 'admin') {
-        throw new ForbiddenError('Admin access required');
-      }
-
-      const validatedData = insertUserSchema.parse(req.body);
-      
-      // Check if username already exists
-      const existingUser = await storage.getUserByUsername(validatedData.username);
-      if (existingUser) {
-        throw new ConflictError('Username already exists');
-      }
-
-      const user = await storage.createUser(validatedData);
-      
-      return res.status(201).json({
-        status: 'success',
-        data: {
-          id: user.id,
-          username: user.username,
-          role: user.role
-        }
-      });
-    } catch (error) {
-      if (error instanceof z.ZodError) {
-        return next(new ValidationError(error.errors[0].message));
-      }
->>>>>>> 851ebab8
       next(error);
     }
   }
 
-<<<<<<< HEAD
+
   async updateUser(req: Request, res: Response, next: NextFunction) {
     try {
       const id = parseInt(req.params.id);
@@ -156,68 +94,7 @@
 
       await dbStorage.deleteUser(id);
       res.status(200).json({ success: true });
-=======
-  async updatePassword(req: Request, res: Response, next: NextFunction) {
-    try {
-      const validatedData = updatePasswordSchema.parse(req.body);
-      const userId = req.user?.id;
 
-      if (!userId) {
-        throw new ValidationError('User ID is required');
-      }
-
-      const user = await storage.getUserById(userId);
-      if (!user) {
-        throw new NotFoundError('User not found');
-      }
-
-      // Verify current password
-      const isValidPassword = await storage.verifyPassword(user.username, validatedData.currentPassword);
-      if (!isValidPassword) {
-        throw new ValidationError('Current password is incorrect');
-      }
-
-      // Update password
-      await storage.updateUserPassword(userId, validatedData.newPassword);
-
-      return res.status(200).json({
-        status: 'success',
-        message: 'Password updated successfully'
-      });
-    } catch (error) {
-      if (error instanceof z.ZodError) {
-        return next(new ValidationError(error.errors[0].message));
-      }
-      next(error);
-    }
-  }
-
-  async getUserById(req: Request, res: Response, next: NextFunction) {
-    try {
-      const userId = parseInt(req.params.id);
-      if (isNaN(userId)) {
-        throw new ValidationError('Invalid user ID');
-      }
-
-      // Users can only view their own profile unless they're an admin
-      if (req.user?.role !== 'admin' && req.user?.id !== userId) {
-        throw new ForbiddenError('Access denied');
-      }
-
-      const user = await storage.getUserById(userId);
-      if (!user) {
-        throw new NotFoundError('User not found');
-      }
-
-      return res.status(200).json({
-        status: 'success',
-        data: {
-          id: user.id,
-          username: user.username,
-          role: user.role
-        }
-      });
->>>>>>> 851ebab8
     } catch (error) {
       next(error);
     }
