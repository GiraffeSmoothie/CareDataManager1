--- conflicted
+++ resolved
@@ -23,18 +23,14 @@
         return null;
       }
 
-<<<<<<< HEAD
+
       // Don't return the password in the response
       const { password: _, ...userWithoutPassword } = user;
       return userWithoutPassword;
     } catch (error) {
       console.error('Error in validateUser:', error);
       throw error;
-=======
-    const isValid = await storage.verifyPassword(username, password);
-    if (!isValid) {
-      return null;
->>>>>>> 851ebab8
+
     }
   }
 
